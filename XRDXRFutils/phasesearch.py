from .database import Phase, PhaseList
from .data import DataXRD
from .spectra import SpectraXRD
from .gaussnewton import GaussNewton
<<<<<<< HEAD
from numpy import array, full, nanargmin, nanargmax, newaxis, append, concatenate, sqrt, average, square, std
from numpy.linalg import pinv
from scipy.optimize import newton
=======
from numpy import array,sqrt, nanargmax
>>>>>>> adc7b9df
#from multiprocessing import Pool
from joblib import Parallel, delayed
import os
import pickle
import pathlib

import gc

<<<<<<< HEAD

PHASE_SEARCH__N_JOBS = -1
=======
PHASE_SEARCH__N_JOBS = -2
>>>>>>> adc7b9df

class PhaseSearch(list):
    """
    Class to perform phase search. One experimental spectrum vs multiple phases, all with the same calibration.
    """
    def __init__(self, phases, spectrum, sigma_initial = 0.2, **kwargs):
        # kwargs will be chained down to Phase.get_theta()
        super().__init__([GaussNewton(phase, spectrum, sigma_initial = sigma_initial, **kwargs) for phase in phases])

        self.kwargs = kwargs
        self.spectrum = spectrum
        self.intensity = spectrum.intensity
        self.set_opt(self[0].opt)
        self.k_b = None
        self.calculate_gamma_initial()

        #gc.collect()


    ### Misc ###
    def set_relation_a_s(self, tuple_k_b):
        self.k_b = tuple_k_b
        return self

    def set_opt(self, opt):
        self.opt = opt.copy()
        for gn in self:
            gn.opt = self.opt


    ### Construction ###
    def add_phases(self, phases):
        list_to_add = [GaussNewton(phase, self.spectrum, **self.kwargs) for phase in phases]
        for gn in list_to_add:
            gn.opt = self.opt
        self += list_to_add
        self.calculate_gamma_initial()

    def remove_phases(self, list_i):
        for i in list_i:
            self.pop(i)
        self.calculate_gamma_initial()


    ### Fit experimental phases ###
    @property
    def gamma(self):
        return GaussNewton.w(self.g)

    def calculate_gamma_initial(self):
        if len(self) > 0:
            gamma_initial = 1 / len(self)
            g_initial = newton(lambda x: GaussNewton.w(x) - gamma_initial, x0 = gamma_initial)
            # horizontal: phases
            self.g = full((1, len(self)), g_initial)
        else:
            self.g = None

    def precalculations(self):
        # vertical: channels; horizontal: phases
        self.z_phases = concatenate([gn.z()[:, newaxis] for gn in self], axis = 1)
        self.z_components = self.gamma * self.z_phases

    def del_precalculations(self):
        del self.z_phases
        del self.z_components

    def z_decomposed(self):
        self.precalculations()
        value = self.z_components
        self.del_precalculations()
        return value

    def z(self):
        self.precalculations()
        value = self.z_components.sum(axis = 1)
        self.del_precalculations()
        return value


    def evolution_of_parameters(self):
        y = self.intensity[:, newaxis]
        f = self.z_components.sum(axis = 1, keepdims = True)
        r = y - f
        try:
            evol = pinv(self.Jacobian_f) @ r # or scipy.linalg.pinv
        except:
            evol = full((self.Jacobian_f.shape[1], 1), 0)
        finally:
            return evol

    def fit_experimental_phases(self, alpha = 1):
        if len(self) > 0:
            self.precalculations()
            self.Jacobian_f = GaussNewton.der_w(self.g) * self.z_phases
            d_params = alpha * self.evolution_of_parameters()
            self.g += d_params.T
            self.del_precalculations()
            del self.Jacobian_f
            del d_params
        return self

    def fit_cycle_experimental_phases(self, max_steps = 8, error_tolerance = None, alpha = 1):
        fit_errors = array([])
        for i in range(max_steps):
            self.fit_experimental_phases(alpha = alpha)
            if (error_tolerance is not None):
                fit_errors = append(fit_errors, self.fit_error())
                if (i >= 3):
                    if (std(fit_errors[-4:]) < error_tolerance):
                        break
        return self

    def error__fit_experimental_phases(self):
        return sqrt(average(square(self.intensity.squeeze() - self.z())))


    ### Fit ###
    def select(self):
        self.idx = self.overlap_area().argmax()
        self.selected = self[self.idx]
        return self.selected

    def fit_cycle(self, **kwargs):
        for gn in self:
            gn.fit_cycle(**kwargs)

        #gc.collect()

        return self

    def search(self, max_steps = (4, 8, 4), alpha = 1):
        self.fit_cycle(max_steps = max_steps[0], gamma = True, alpha = alpha)
        if self.k_b is None:
            self.select().fit_cycle(max_steps = max_steps[1], a = True, s = True, gamma = True, alpha = alpha)
        else:
            self.select().fit_cycle(max_steps = max_steps[1], k = self.k_b[0], b = self.k_b[1], gamma = True, alpha = alpha)
        self.fit_cycle(max_steps = max_steps[2], gamma = True, alpha = alpha)

        return self


    ### Output ###
    def loss(self):
        return array([gn.loss() for gn in self])

    def loss_0(self):
        return array([g.loss_0() for g in self])

    def fit_error(self):
        return array([gn.fit_error() for gn in self])

    def area_fit(self):
        return array([gn.area_fit() for gn in self])

    def area_0(self):
        return array([gn.area_0() for gn in self])

    def area_min_0_fit(self):
        return array([gn.area_min_0_fit() for gn in self])

    def overlap_area(self):
        return array([gn.overlap_area() for gn in self])
    
    def component_ratio(self):
        return array([gn.component_ratio() for gn in self])


class PhaseMap():
    ### Initialization ###
    def __init__(self, data, phases, sigma_initial = 0.2, **kwargs):
        # kwargs will be chained down to Phase.get_theta()

        print('sigma initial:',sigma_initial)

        self.sigma_initial = sigma_initial

        self.kwargs = kwargs
        self.shape_data = data.shape
        self.phases = phases
        self.phases.get_theta(**kwargs)
        self.n_phases_primary = None
        self.opt_initial = data.opt
        self.k_b = None

        self.list_phase_search = Parallel(n_jobs = PHASE_SEARCH__N_JOBS)(
            delayed(self.gen_phase_search)(x) for x in data.data.reshape(-1, self.shape_data[2])
        )

        gc.collect()

    def gen_phase_search(self, x):

        return PhaseSearch(
            self.phases,
            SpectraXRD().from_array(x).calibrate_from_parameters(self.opt_initial),
            sigma_initial = self.sigma_initial,
            **self.kwargs
        )


    ### Misc ###
    def set_relation_a_s(self, tuple_k_b):
        self.k_b = tuple_k_b
        for phase_search in self.list_phase_search:
            phase_search.set_relation_a_s(tuple_k_b)
        return self

    def get_pixel(self, x, y):
        return self.list_phase_search[y * self.shape_data[1] + x]


    def extract_best_phases(self):
        #arr_overlap_area = array([ps.overlap_area() for ps in self.list_phase_search])
        arr_fit_error = array([ps.fit_error() for ps in self.list_phase_search])
        list_phases = []

        for idx_phase in range(len(self.phases)):
            #idx_point = nanargmax(arr_overlap_area[:, idx_phase])
            idx_point = nanargmin(arr_fit_error[:, idx_phase])
            gn = self.list_phase_search[idx_point][idx_phase]
            mu, I = gn.get_theta(**self.kwargs)
            I_new = I * gn.gamma.squeeze()
            I_new /= I_new.max()

            phase_new = Phase(gn.phase)
            phase_new.theta = mu
            phase_new.intensity = I_new
            phase_new.label = gn.phase.label
            list_phases.append(phase_new)

        return PhaseList(list_phases)


    ### Construction ###
    def add_phases(self, phases):
        print(f'Current phases: {self.phases.label}', flush = True)
        list_labels_present = [p.label for p in self.phases]
        phases_sel = PhaseList([p for p in phases if p.label not in list_labels_present])
        print(f'Adding {phases_sel.label}...', flush = True)
        self.phases += phases_sel
        for ps in self.list_phase_search:
            ps.add_phases(phases_sel)
        print(f'New phases: {self.phases.label}')

    def remove_phases(self, labels_phase):
        list_labels_present = [p.label for p in self.phases]
        print(f'Current phases: {self.phases.label}')
        list_i = []
        for label in labels_phase:
            try:
                i = list_labels_present.index(label)
                # if i < self.n_phases_primary:
                #     print(f'{label} cannot be removed because it was used to set the calibration.')
                # else:
                list_i.append(i)
            except ValueError:
                print(f'{label} is not present among the stored phases.')
        print(f'Phases to be removed: {[self.phases[i].label for i in list_i]}')

        if list_i:
            list_i.sort(reverse = True)
            for i in list_i:
                self.phases.pop(i)
            for ps in self.list_phase_search:
                ps.remove_phases(list_i)
        print(f'New phases: {self.phases.label}')


    ### Fit ###
    def search(self, **kwargs):
        self.n_phases_primary = len(self.phases)
        self.list_phase_search = Parallel(n_jobs = PHASE_SEARCH__N_JOBS)(
            delayed(ps.search)(**kwargs) for ps in self.list_phase_search
        )

        gc.collect()
        return self

    def fit_cycle(self, **kwargs):
        self.list_phase_search = Parallel(n_jobs = PHASE_SEARCH__N_JOBS)(
            delayed(ps.fit_cycle)(**kwargs) for ps in self.list_phase_search
        )

        gc.collect()
        return self


    def fit_cycle_experimental_phases(self, **kwargs):
        self.list_phase_search = Parallel(n_jobs = PHASE_SEARCH__N_JOBS)(
            delayed(ps.fit_cycle_experimental_phases)(**kwargs) for ps in self.list_phase_search
        )

        gc.collect()
        return self


    ### Output ###
    def opt(self):
        return array([phase_search.opt for phase_search in self.list_phase_search]).reshape((self.shape_data[0], self.shape_data[1], -1))

    def map_best_index(self):
        return array([ps.idx for ps in self.list_phase_search]).reshape(self.shape_data[0:2])

    def map_intensity(self):
        return array([ps.intensity.sum() for ps in self.list_phase_search]).reshape(self.shape_data[0],self.shape_data[1])

    def map_counts(self):
        return array([ps.spectrum.counts.sum() for ps in self.list_phase_search]).reshape(self.shape_data[0:2])

    def map_rescaling(self):
        return array([phase_search.spectrum.rescaling for phase_search in self.list_phase_search]).reshape(self.shape_data[0],self.shape_data[1])

    #def map_counts_clean(self):
    #    return array([ps.spectrum.counts_clean.sum() for ps in self.list_phase_search]).reshape(self.shape_data[0:2])

    def loss(self):
        return array([ps.loss() for ps in self.list_phase_search]).reshape((self.shape_data[0], self.shape_data[1], -1))

    def loss_0(self):
        return array([phase_search.loss_0() for phase_search in self.list_phase_search]).reshape((self.shape_data[0], self.shape_data[1], -1))

    def fit_error(self):
        #return array([ps.fit_error() for ps in self.list_phase_search]).reshape((self.shape_data[0], self.shape_data[1], -1))

        return sqrt(array([phase_search.loss() for phase_search in self.list_phase_search])).reshape((self.shape_data[0],self.shape_data[1],-1))

    def area_fit(self):
        return array([ps.area_fit() for ps in self.list_phase_search]).reshape((self.shape_data[0], self.shape_data[1], -1))

    def area_0(self):
        return array([ps.area_0() for ps in self.list_phase_search]).reshape((self.shape_data[0], self.shape_data[1], -1))

    def overlap_area(self):
        return array([ps.overlap_area() for ps in self.list_phase_search]).reshape((self.shape_data[0], self.shape_data[1], -1))

    def component_ratio(self):
        return array([ps.component_ratio() for ps in self.list_phase_search]).reshape((self.shape_data[0], self.shape_data[1], -1))

    def gamma_experimental_phases(self):
        return array([ps.gamma for ps in self.list_phase_search]).reshape((self.shape_data[0], self.shape_data[1], -1))

    # def component_ratio_2(self):
    #     return Parallel(n_jobs = PHASE_SEARCH__N_JOBS)(
    #         delayed(ps.component_ratio)() for ps in self.list_phase_search
    #     )


class PhaseMapSave():
    def __init__(self, phasemap):
        self.opt_initial = phasemap.opt_initial
        self.phases = phasemap.phases
        self.n_phases_primary = phasemap.n_phases_primary
        self.k_b = phasemap.k_b
        self.list_opt = [ps.opt for ps in phasemap.list_phase_search]
        self.list_g = [[gn.g for gn in ps] for ps in phasemap.list_phase_search]
        self.list_tau = [[gn.tau for gn in ps] for ps in phasemap.list_phase_search]
        self.kwargs = phasemap.kwargs

    def reconstruct_phase_map(self, path_xrd):
        if os.path.isfile(path_xrd + 'xrd.h5'):
            data = DataXRD().load_h5(path_xrd + 'xrd.h5')
        else:
            data = DataXRD().read_params(path_xrd + 'Scanning_Parameters.txt').read(path_xrd)
        data.calibrate_from_parameters(self.opt_initial)

        pm = PhaseMap(data, self.phases, **self.kwargs)
        pm.n_phases_primary = self.n_phases_primary
        if self.k_b is not None:
            pm.set_relation_a_s(self.k_b)
        for i in range(len(self.list_opt)):
            ps = pm.list_phase_search[i]
            ps.set_opt(self.list_opt[i])
            for j in range(len(ps)):
                gn = ps[j]
                gn.g = self.list_g[i][j]
                gn.tau = self.list_tau[i][j]
        return pm

    def save_to_file(self, filename):

        pathlib.Path(filename).parents[0].mkdir(parents=True,exist_ok=True)

        with open(filename, 'wb') as file:
            pickle.dump(self, file)

    @staticmethod
    def load_from_file(filename):
        with open(filename, 'rb') as file:
            return pickle.load(file)<|MERGE_RESOLUTION|>--- conflicted
+++ resolved
@@ -2,13 +2,9 @@
 from .data import DataXRD
 from .spectra import SpectraXRD
 from .gaussnewton import GaussNewton
-<<<<<<< HEAD
 from numpy import array, full, nanargmin, nanargmax, newaxis, append, concatenate, sqrt, average, square, std
 from numpy.linalg import pinv
 from scipy.optimize import newton
-=======
-from numpy import array,sqrt, nanargmax
->>>>>>> adc7b9df
 #from multiprocessing import Pool
 from joblib import Parallel, delayed
 import os
@@ -17,12 +13,7 @@
 
 import gc
 
-<<<<<<< HEAD
-
-PHASE_SEARCH__N_JOBS = -1
-=======
 PHASE_SEARCH__N_JOBS = -2
->>>>>>> adc7b9df
 
 class PhaseSearch(list):
     """
