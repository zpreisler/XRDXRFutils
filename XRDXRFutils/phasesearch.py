--- conflicted
+++ resolved
@@ -3,11 +3,7 @@
 from .spectra import SpectraXRD
 from .gaussnewton import GaussNewton
 from numpy import array
-<<<<<<< HEAD
 #from multiprocessing import Pool
-=======
-from multiprocessing import Pool,cpu_count
->>>>>>> 6c86eb39
 from joblib import Parallel, delayed
 import os
 import pickle
@@ -23,6 +19,7 @@
     def __init__(self, phases, spectrum, **kwargs):
         # kwargs will be chained down to Phase.get_theta()
         super().__init__([GaussNewton(phase, spectrum, **kwargs) for phase in phases])
+
         self.kwargs = kwargs
         self.spectrum = spectrum
         self.intensity = spectrum.intensity
@@ -142,7 +139,6 @@
             ps.add_phases(phases_sel)
         print(f'New phases: {self.phases.label}')
 
-<<<<<<< HEAD
     def remove_phases(self, labels_phase):
         list_labels_present = [p.label for p in self.phases]
         print(f'Current phases: {self.phases.label}')
@@ -157,14 +153,6 @@
             except ValueError:
                 print(f'{label} is not present among the stored phases.')
         print(f'Phases to be removed: {[self.phases[i].label for i in list_i]}')
-=======
-    def gen_spectra(self, a):
-        n_cpu = cpu_count() - 1
-        print("Using: %d processes"%n_cpu)
-        with Pool(n_cpu) as p:
-            spectra = p.map(self.f_spectrum, a)
-        return spectra
->>>>>>> 6c86eb39
 
         if list_i:
             list_i.sort(reverse = True)
@@ -174,27 +162,12 @@
                 ps.remove_phases(list_i)
         print(f'New phases: {self.phases.label}')
 
-<<<<<<< HEAD
 
     ### Fit ###
     def search(self, **kwargs):
         self.n_phases_primary = len(self.phases)
         self.list_phase_search = Parallel(n_jobs = PHASE_SEARCH__N_JOBS)(
             delayed(ps.search)(**kwargs) for ps in self.list_phase_search
-=======
-    def search(self):
-        n_cpu = cpu_count() - 1
-        print("Using: %d processes"%n_cpu)
-        with Pool(n_cpu) as p:
-            result = p.map(self.f_search, self)
-        return PhaseMap(result)
-
-    def search_2(self):
-        n_cpu = cpu_count() - 1
-        print("Using: %d processes"%n_cpu)
-        result = Parallel(n_jobs = n_cpu)(
-            delayed(self.f_search)(p) for p in self
->>>>>>> 6c86eb39
         )
         return self
 
