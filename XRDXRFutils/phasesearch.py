from .database import Phase, PhaseList
from .data import DataXRD
from .spectra import SpectraXRD
from .gaussnewton import GaussNewton
from numpy import array, full, zeros, nanargmin, nanargmax, newaxis, append, concatenate, sqrt, average, square, std
from numpy.linalg import pinv
from scipy.optimize import newton
#from multiprocessing import Pool
from joblib import Parallel, delayed
import os
import pickle
import pathlib

import gc

PHASE_SEARCH__N_JOBS = -2

#class PhaseSearch(list):
class PhaseSearch(list):
    """
    Class to perform phase search. One experimental spectrum vs multiple phases, all with the same calibration.
    """
    def __init__(self, phases, spectrum, sigma_initial = 0.2, **kwargs):
        # kwargs will be chained down to Phase.get_theta()
        super().__init__([GaussNewton(phase, spectrum, sigma_initial = sigma_initial, **kwargs) for phase in phases])

#        self.kwargs = kwargs

        self.spectrum = spectrum
        self.intensity = spectrum.intensity
<<<<<<< HEAD
        self.set_opt(self[0].opt)
        self.k_b = None
        self.calculate_chi_initial()

        #gc.collect()
=======

        self.set_opt(self[0].opt)
#        self.k_b = None
>>>>>>> 3225eb1b

        #gc.collect()

<<<<<<< HEAD
    """
    Misc
    """
    def set_relation_a_s(self, tuple_k_b):
        self.k_b = tuple_k_b
        return self
=======
    ### Misc ###
#    def set_relation_a_s(self, tuple_k_b):
#        self.k_b = tuple_k_b
#        return self
>>>>>>> 3225eb1b

    def set_opt(self, opt):

        self.opt = opt.copy()
        for gn in self:
            gn.opt = self.opt


<<<<<<< HEAD
    """
    Construction
    """
    def add_phases(self, phases):
        list_to_add = [GaussNewton(phase, self.spectrum, **self.kwargs) for phase in phases]
        for gn in list_to_add:
            gn.opt = self.opt
        self += list_to_add
        self.calculate_chi_initial()

    def remove_phases(self, list_i):
        for i in list_i:
            self.pop(i)
        self.calculate_chi_initial()
=======
    ### Construction ###
#    def add_phases(self, phases):
#        list_to_add = [GaussNewton(phase, self.spectrum, **self.kwargs) for phase in phases]
#        for gn in list_to_add:
#            gn.opt = self.opt
#        self += list_to_add

#    def remove_phases(self, list_i):
#        for i in list_i:
#            self.pop(i)
>>>>>>> 3225eb1b


    """
    Calculations for fit
    """
    def select(self):

        self.idx = self.overlap_area().argmax()
        self.selected = self[self.idx]

        return self.selected


    def fit_cycle(self, **kwargs):
<<<<<<< HEAD
        for gn in self:
            gn.fit_cycle(**kwargs)

        #gc.collect()

        return self
=======
        for phase in self:
            phase.fit_cycle(**kwargs)
>>>>>>> 3225eb1b


    def search(self, max_steps = (4, 8, 4), alpha = 1):

        self.fit_cycle(max_steps = max_steps[0], gamma = True, alpha = alpha)

<<<<<<< HEAD
        #gc.collect()

        return self


    """
    Calculations for fit of the experimental phases
    """
    @property
    def chi(self):
        return GaussNewton.w(self.g)

    def calculate_chi_initial(self):
        if len(self) > 0:
            chi_initial = 1 / len(self)
            g_initial = newton(lambda x: GaussNewton.w(x) - chi_initial, x0 = chi_initial)
            # horizontal axis: phases
            self.g = full((1, len(self)), g_initial)
        else:
            self.g = None


    def precalculations(self):
        # vertical axis: channels; horizontal axis: phases
        self.z_phases = concatenate([gn.z()[:, newaxis] for gn in self], axis = 1)
        self.z_components = self.chi * self.z_phases

    def del_precalculations(self):
        del self.z_phases
        del self.z_components


    def z_decomposed(self):
        self.precalculations()
        value = self.z_components
        self.del_precalculations()
        return value

    def z(self):
        self.precalculations()
        value = self.z_components.sum(axis = 1)
        self.del_precalculations()
        return value


    def der_f_a_s_beta(self):
        der = tuple([zeros((self.intensity.shape[0], 1))]) * 3
        for gn, chi in zip(self, self.chi.squeeze()):
            gn.precalculations()
            der = tuple(
                x + y for x, y in zip(
                    der,
                    (chi * d for d in gn.der_f_a_s_beta())
                )
            )
            gn.del_precalculations()
        return der


    def der_f_chi(self):
        return GaussNewton.der_w(self.g) * self.z_phases


    def evolution_of_parameters(self):
        y = self.intensity[:, newaxis]
        f = self.z_components.sum(axis = 1, keepdims = True)
        r = y - f
        try:
            evol = pinv(self.Jacobian_f) @ r # or scipy.linalg.pinv
        except:
            evol = full((self.Jacobian_f.shape[1], 1), 0)
        finally:
            return evol


    def fit_experimental_phases(self, a = False, s = False, beta = False, chi = True, alpha = 1):
        if len(self) > 0:
            self.precalculations()
            n_opt = a + s + beta
            n_chi = chi * len(self)
            Jacobian_construction = []

            # Calibration parameters
            if (n_opt > 0):
                der_f_a, der_f_s, der_f_beta = self.der_f_a_s_beta()
                if a:
                    Jacobian_construction.append(der_f_a)
                if s:
                    Jacobian_construction.append(der_f_s)
                if beta:
                    Jacobian_construction.append(der_f_beta)

            # Chi
            if chi:
                Jacobian_construction.append(self.der_f_chi())

            # Jacobian
            if Jacobian_construction:
                self.Jacobian_f = concatenate(Jacobian_construction, axis = 1)
                
                # Evolution of parameters
                d_params = alpha * self.evolution_of_parameters()
                mask_opt = [a, s, beta]
                self.opt[mask_opt] += d_params[0:n_opt, 0]
                if chi:
                    self.g += d_params[n_opt : (n_opt + n_chi)].T

                del self.Jacobian_f

            self.del_precalculations()

        return self


    def fit_cycle_experimental_phases(self, max_steps = 8, error_tolerance = None, **kwargs):
        # kwargs will be passed to fit_experimental_phases()
        fit_errors = array([])
        for i in range(max_steps):
            self.fit_experimental_phases(**kwargs)
            if (error_tolerance is not None):
                fit_errors = append(fit_errors, self.fit_error())
                if (i >= 3):
                    if (std(fit_errors[-4:]) < error_tolerance):
                        break
        return self


    def search_experimental_phases(self, max_steps = (4, 8, 4), alpha = 1):
        self.fit_cycle_experimental_phases(max_steps = max_steps[0], chi = True, alpha = alpha)
        self.fit_cycle_experimental_phases(max_steps = max_steps[1], a = True, s = True, alpha = alpha)
        self.fit_cycle_experimental_phases(max_steps = max_steps[2], chi = True, alpha = alpha)
        return self


    """
    Evaluation of the results
    """
    def loss(self):
        return array([gn.loss() for gn in self])

    def loss_0(self):
        return array([gn.loss_0() for gn in self])

    def fit_error(self):
        return array([gn.fit_error() for gn in self])

    def area_fit(self):
        return array([gn.area_fit() for gn in self])

    def area_0(self):
        return array([gn.area_0() for gn in self])

    def area_min_0_fit(self):
        return array([gn.area_min_0_fit() for gn in self])

    def overlap_area(self):
        return array([gn.overlap_area() for gn in self])
    
    def component_ratio(self):
        return array([gn.component_ratio() for gn in self])

    def error__fit_experimental_phases(self):
        return sqrt(average(square(self.intensity.squeeze() - self.z())))
=======
        #if self.k_b is None:

        self.select().fit_cycle(max_steps = max_steps[1], a = True, s = True, gamma = True, alpha = alpha)
        #else:
        #    self.select().fit_cycle(max_steps = max_steps[1], k = self.k_b[0], b = self.k_b[1], gamma = True, alpha = alpha)

        self.fit_cycle(max_steps = max_steps[2], gamma = True, alpha = alpha)


    ### Output ###
#    def loss(self):
#        return array([g.loss() for g in self])
#
#    def loss_0(self):
#        return array([g.loss_0() for g in self])
#
#    def fit_error(self):
#        return array([g.fit_error() for g in self])
#
#    def area_fit(self):
#        return array([g.area_fit() for g in self])
#
#    def area_0(self):
#        return array([g.area_0() for g in self])
#
#    def area_min_0_fit(self):
#        return array([g.area_min_0_fit() for g in self])
#
    def overlap_area(self):
        return array([g.overlap_area() for g in self])
#    
#    def component_ratio(self):
#        return array([g.component_ratio() for g in self])
#

class PhaseRow(list):
    def __init__(self, data, phases, row, sigma_initial = 0.2, **kwargs):

        self.kwargs = kwargs

        self.shape_data = data.shape
        self.opt_initial = data.opt

        self.phases = phases
        self.phases.get_theta(**kwargs)

        for i in range(data.shape[0]):
            spectrum = SpectraXRD().from_Data(data,i,0)
            self += [PhaseSearch(phases,spectrum)]
            #self.list_phase_search += [PhaseSearch(phases,spectrum)]

    def search(self, **kwargs):
        for phases in self:
            phases.search(**kwargs)

    def fit_cycle(self, **kwargs):
        for phases in self:
            phases.fit_cycle(**kwargs)

class PhaseBlock(list):
    def __init__(self, spectra, phases, sigma_initial = 0.2, **kwargs):
>>>>>>> 3225eb1b

        #self.kwargs = kwargs

        #self.shape_data = data.shape
        #self.opt_initial = data.opt

        #self.phases = phases
        #self.phases.get_theta(**kwargs)

        #for spectrum in spectra:
            #spectrum = SpectraXRD().from_Data(data,i,0)
        #    self += [PhaseSearch(phases,spectrum)]
            #self.list_phase_search += [PhaseSearch(phases,spectrum)]

        self += [PhaseSearch(phases,spectrum,sigma_initial) for spectrum in spectra]

    def search(self, **kwargs):

        for spectrum in self:
            spectrum.search(**kwargs)

    def fit_cycle(self, **kwargs):
        for spectrum in self:
            spectrum.fit_cycle(**kwargs)

class PhaseMap(list):
    ### Initialization ###
    def __init__(self, data, phases, sigma_initial = 0.2, **kwargs):
        # kwargs will be chained down to Phase.get_theta()

        print('sigma initial:',sigma_initial)

        self.sigma_initial = sigma_initial

        self.kwargs = kwargs
        self.shape_data = data.shape
        self.phases = phases
        self.phases.get_theta(**kwargs)
        self.opt_initial = data.opt
        self.k_b = None

        #self.list_phase_search = Parallel(n_jobs = PHASE_SEARCH__N_JOBS)(
        #    delayed(self.gen_phase_search)(x) for x in data.data.reshape(-1, self.shape_data[2])
        #)

        self.list_phase_search = []

        for i in range(data.shape[0]):
            for j in range(data.shape[1]):
                spectrum = SpectraXRD().from_Data(data,i,j)
                self += [PhaseSearch(phases,spectrum)]
                #self.list_phase_search += [PhaseSearch(phases,spectrum)]

        #gc.collect()

    def gen_phase_search(self, x):

        return PhaseSearch(
            self.phases,
            SpectraXRD().from_array(x).calibrate_from_parameters(self.opt_initial),
            sigma_initial = self.sigma_initial,
            **self.kwargs
        )


    """
    Misc
    """
    def set_relation_a_s(self, tuple_k_b):
        self.k_b = tuple_k_b
        for phase_search in self.list_phase_search:
            phase_search.set_relation_a_s(tuple_k_b)
        return self

    def get_pixel(self, x, y):
        return self.list_phase_search[y * self.shape_data[1] + x]


    def extract_best_phases(self):
        #arr_overlap_area = array([ps.overlap_area() for ps in self.list_phase_search])
        arr_fit_error = array([ps.fit_error() for ps in self.list_phase_search])
        list_phases = []

        for idx_phase in range(len(self.phases)):
            #idx_point = nanargmax(arr_overlap_area[:, idx_phase])
            idx_point = nanargmin(arr_fit_error[:, idx_phase])
            gn = self.list_phase_search[idx_point][idx_phase]
            mu, I = gn.get_theta(**self.kwargs)
            I_new = I * gn.gamma.squeeze()
            I_new /= I_new.max()

            phase_new = Phase(gn.phase)
            phase_new.theta = mu
            phase_new.intensity = I_new
            phase_new.label = gn.phase.label
            list_phases.append(phase_new)

        return PhaseList(list_phases)


    """
    Construction
    """
    def add_phases(self, phases):
        print(f'Current phases: {self.phases.label}', flush = True)
        list_labels_present = [p.label for p in self.phases]
        phases_sel = PhaseList([p for p in phases if p.label not in list_labels_present])
        print(f'Adding {phases_sel.label}...', flush = True)
        self.phases += phases_sel
        for ps in self.list_phase_search:
            ps.add_phases(phases_sel)
        print(f'New phases: {self.phases.label}')

    def remove_phases(self, labels_phase):
        list_labels_present = [p.label for p in self.phases]
        print(f'Current phases: {self.phases.label}')
        list_i = []
        for label in labels_phase:
            try:
                i = list_labels_present.index(label)
                list_i.append(i)
            except ValueError:
                print(f'{label} is not present among the stored phases.')
        print(f'Phases to be removed: {[self.phases[i].label for i in list_i]}')

        if list_i:
            list_i.sort(reverse = True)
            for i in list_i:
                self.phases.pop(i)
            for ps in self.list_phase_search:
                ps.remove_phases(list_i)
        print(f'New phases: {self.phases.label}')


    """
    Calculations for fit
    """
    def fit_cycle(self, **kwargs):
        self.list_phase_search = Parallel(n_jobs = PHASE_SEARCH__N_JOBS)(
            delayed(ps.fit_cycle)(**kwargs) for ps in self.list_phase_search
        )

        gc.collect()
        return self


    def search(self, **kwargs):
        self.list_phase_search = Parallel(n_jobs = PHASE_SEARCH__N_JOBS)(
            delayed(ps.search)(**kwargs) for ps in self.list_phase_search
        )

<<<<<<< HEAD
        gc.collect()
        return self

=======
>>>>>>> 3225eb1b

    """
    Calculations for fit of the experimental phases
    """
    def fit_cycle_experimental_phases(self, **kwargs):
        self.list_phase_search = Parallel(n_jobs = PHASE_SEARCH__N_JOBS)(
            delayed(ps.fit_cycle_experimental_phases)(**kwargs) for ps in self.list_phase_search
        )

        gc.collect()
        return self


    def search_experimental_phases(self, **kwargs):
        self.list_phase_search = Parallel(n_jobs = PHASE_SEARCH__N_JOBS)(
            delayed(ps.search_experimental_phases)(**kwargs) for ps in self.list_phase_search
        )

        return self


    """
    Evaluation of the results
    """
    def opt(self):
        return array([phase_search.opt for phase_search in self.list_phase_search]).reshape((self.shape_data[0], self.shape_data[1], -1))

    def map_best_index(self):
        return array([ps.idx for ps in self.list_phase_search]).reshape(self.shape_data[0:2])

    def map_intensity(self):
        return array([ps.intensity.sum() for ps in self.list_phase_search]).reshape(self.shape_data[0],self.shape_data[1])

    def map_counts(self):
        return array([ps.spectrum.counts.sum() for ps in self.list_phase_search]).reshape(self.shape_data[0:2])

    def map_rescaling(self):
        return array([phase_search.spectrum.rescaling for phase_search in self.list_phase_search]).reshape(self.shape_data[0],self.shape_data[1])

    #def map_counts_clean(self):
    #    return array([ps.spectrum.counts_clean.sum() for ps in self.list_phase_search]).reshape(self.shape_data[0:2])

    def loss(self):
        return array([ps.loss() for ps in self.list_phase_search]).reshape((self.shape_data[0], self.shape_data[1], -1))

    def loss_0(self):
        return array([phase_search.loss_0() for phase_search in self.list_phase_search]).reshape((self.shape_data[0], self.shape_data[1], -1))

    def fit_error(self):
        #return array([ps.fit_error() for ps in self.list_phase_search]).reshape((self.shape_data[0], self.shape_data[1], -1))

        return sqrt(array([phase_search.loss() for phase_search in self.list_phase_search])).reshape((self.shape_data[0],self.shape_data[1],-1))

    def area_fit(self):
        return array([ps.area_fit() for ps in self.list_phase_search]).reshape((self.shape_data[0], self.shape_data[1], -1))

    def area_0(self):
        return array([ps.area_0() for ps in self.list_phase_search]).reshape((self.shape_data[0], self.shape_data[1], -1))

    def overlap_area(self):
        return array([ps.overlap_area() for ps in self.list_phase_search]).reshape((self.shape_data[0], self.shape_data[1], -1))

    def component_ratio(self):
        return array([ps.component_ratio() for ps in self.list_phase_search]).reshape((self.shape_data[0], self.shape_data[1], -1))

    def chi(self):
        return array([ps.chi for ps in self.list_phase_search]).reshape((self.shape_data[0], self.shape_data[1], -1))

    # def component_ratio_2(self):
    #     return Parallel(n_jobs = PHASE_SEARCH__N_JOBS)(
    #         delayed(ps.component_ratio)() for ps in self.list_phase_search
    #     )


class PhaseMapSave():
    def __init__(self, phasemap):
        self.opt_initial = phasemap.opt_initial
        self.phases = phasemap.phases
        self.k_b = phasemap.k_b
        self.list_opt = [ps.opt for ps in phasemap.list_phase_search]
        self.list_g = [[gn.g for gn in ps] for ps in phasemap.list_phase_search]
        self.list_tau = [[gn.tau for gn in ps] for ps in phasemap.list_phase_search]
        self.kwargs = phasemap.kwargs

    def reconstruct_phase_map(self, path_xrd):
        if os.path.isfile(path_xrd + 'xrd.h5'):
            data = DataXRD().load_h5(path_xrd + 'xrd.h5')
        else:
            data = DataXRD().read_params(path_xrd + 'Scanning_Parameters.txt').read(path_xrd)
        data.calibrate_from_parameters(self.opt_initial)

        pm = PhaseMap(data, self.phases, **self.kwargs)
        if self.k_b is not None:
            pm.set_relation_a_s(self.k_b)
        for i in range(len(self.list_opt)):
            ps = pm.list_phase_search[i]
            ps.set_opt(self.list_opt[i])
            for j in range(len(ps)):
                gn = ps[j]
                gn.g = self.list_g[i][j]
                gn.tau = self.list_tau[i][j]
        return pm

    def save_to_file(self, filename):

        pathlib.Path(filename).parents[0].mkdir(parents=True,exist_ok=True)

        with open(filename, 'wb') as file:
            pickle.dump(self, file)

    @staticmethod
    def load_from_file(filename):
        with open(filename, 'rb') as file:
            return pickle.load(file)


class PhaseMap(list):
    """
    Class to process images
    """
    def from_data(self, data, phases):
        phases.get_theta(max_theta = 53, min_intensity = 0.05)
        arr = data.data.reshape(-1, 1280)
        spectra = self.gen_spectra(arr)
        for spectrum in spectra:
            spectrum.calibrate_from_parameters(data.opt)
        self += [PhaseSearch(phases, spectrum) for spectrum in spectra]
        return self

    @staticmethod
    def f_spectrum(x):
        return SpectraXRD().from_array(x)

    def gen_spectra(self, a):
        with Pool() as p:
            spectra = p.map(self.f_spectrum, a)
        return spectra

    @staticmethod
    def f_search(x):
        return x.search()

    def search(self):
        with Pool() as p:
            result = p.map(self.f_search, self)
        return PhaseMap(result)<|MERGE_RESOLUTION|>--- conflicted
+++ resolved
@@ -15,7 +15,6 @@
 
 PHASE_SEARCH__N_JOBS = -2
 
-#class PhaseSearch(list):
 class PhaseSearch(list):
     """
     Class to perform phase search. One experimental spectrum vs multiple phases, all with the same calibration.
@@ -24,46 +23,29 @@
         # kwargs will be chained down to Phase.get_theta()
         super().__init__([GaussNewton(phase, spectrum, sigma_initial = sigma_initial, **kwargs) for phase in phases])
 
-#        self.kwargs = kwargs
-
+        self.kwargs = kwargs
         self.spectrum = spectrum
         self.intensity = spectrum.intensity
-<<<<<<< HEAD
         self.set_opt(self[0].opt)
         self.k_b = None
         self.calculate_chi_initial()
 
         #gc.collect()
-=======
-
-        self.set_opt(self[0].opt)
-#        self.k_b = None
->>>>>>> 3225eb1b
-
-        #gc.collect()
-
-<<<<<<< HEAD
+
+
     """
     Misc
     """
     def set_relation_a_s(self, tuple_k_b):
         self.k_b = tuple_k_b
         return self
-=======
-    ### Misc ###
-#    def set_relation_a_s(self, tuple_k_b):
-#        self.k_b = tuple_k_b
-#        return self
->>>>>>> 3225eb1b
 
     def set_opt(self, opt):
-
         self.opt = opt.copy()
         for gn in self:
             gn.opt = self.opt
 
 
-<<<<<<< HEAD
     """
     Construction
     """
@@ -78,50 +60,34 @@
         for i in list_i:
             self.pop(i)
         self.calculate_chi_initial()
-=======
-    ### Construction ###
-#    def add_phases(self, phases):
-#        list_to_add = [GaussNewton(phase, self.spectrum, **self.kwargs) for phase in phases]
-#        for gn in list_to_add:
-#            gn.opt = self.opt
-#        self += list_to_add
-
-#    def remove_phases(self, list_i):
-#        for i in list_i:
-#            self.pop(i)
->>>>>>> 3225eb1b
 
 
     """
     Calculations for fit
     """
     def select(self):
-
         self.idx = self.overlap_area().argmax()
         self.selected = self[self.idx]
-
         return self.selected
 
 
     def fit_cycle(self, **kwargs):
-<<<<<<< HEAD
         for gn in self:
             gn.fit_cycle(**kwargs)
 
         #gc.collect()
 
         return self
-=======
-        for phase in self:
-            phase.fit_cycle(**kwargs)
->>>>>>> 3225eb1b
 
 
     def search(self, max_steps = (4, 8, 4), alpha = 1):
-
         self.fit_cycle(max_steps = max_steps[0], gamma = True, alpha = alpha)
-
-<<<<<<< HEAD
+        if self.k_b is None:
+            self.select().fit_cycle(max_steps = max_steps[1], a = True, s = True, gamma = True, alpha = alpha)
+        else:
+            self.select().fit_cycle(max_steps = max_steps[1], k = self.k_b[0], b = self.k_b[1], gamma = True, alpha = alpha)
+        self.fit_cycle(max_steps = max_steps[2], gamma = True, alpha = alpha)
+
         #gc.collect()
 
         return self
@@ -285,95 +251,9 @@
 
     def error__fit_experimental_phases(self):
         return sqrt(average(square(self.intensity.squeeze() - self.z())))
-=======
-        #if self.k_b is None:
-
-        self.select().fit_cycle(max_steps = max_steps[1], a = True, s = True, gamma = True, alpha = alpha)
-        #else:
-        #    self.select().fit_cycle(max_steps = max_steps[1], k = self.k_b[0], b = self.k_b[1], gamma = True, alpha = alpha)
-
-        self.fit_cycle(max_steps = max_steps[2], gamma = True, alpha = alpha)
-
-
-    ### Output ###
-#    def loss(self):
-#        return array([g.loss() for g in self])
-#
-#    def loss_0(self):
-#        return array([g.loss_0() for g in self])
-#
-#    def fit_error(self):
-#        return array([g.fit_error() for g in self])
-#
-#    def area_fit(self):
-#        return array([g.area_fit() for g in self])
-#
-#    def area_0(self):
-#        return array([g.area_0() for g in self])
-#
-#    def area_min_0_fit(self):
-#        return array([g.area_min_0_fit() for g in self])
-#
-    def overlap_area(self):
-        return array([g.overlap_area() for g in self])
-#    
-#    def component_ratio(self):
-#        return array([g.component_ratio() for g in self])
-#
-
-class PhaseRow(list):
-    def __init__(self, data, phases, row, sigma_initial = 0.2, **kwargs):
-
-        self.kwargs = kwargs
-
-        self.shape_data = data.shape
-        self.opt_initial = data.opt
-
-        self.phases = phases
-        self.phases.get_theta(**kwargs)
-
-        for i in range(data.shape[0]):
-            spectrum = SpectraXRD().from_Data(data,i,0)
-            self += [PhaseSearch(phases,spectrum)]
-            #self.list_phase_search += [PhaseSearch(phases,spectrum)]
-
-    def search(self, **kwargs):
-        for phases in self:
-            phases.search(**kwargs)
-
-    def fit_cycle(self, **kwargs):
-        for phases in self:
-            phases.fit_cycle(**kwargs)
-
-class PhaseBlock(list):
-    def __init__(self, spectra, phases, sigma_initial = 0.2, **kwargs):
->>>>>>> 3225eb1b
-
-        #self.kwargs = kwargs
-
-        #self.shape_data = data.shape
-        #self.opt_initial = data.opt
-
-        #self.phases = phases
-        #self.phases.get_theta(**kwargs)
-
-        #for spectrum in spectra:
-            #spectrum = SpectraXRD().from_Data(data,i,0)
-        #    self += [PhaseSearch(phases,spectrum)]
-            #self.list_phase_search += [PhaseSearch(phases,spectrum)]
-
-        self += [PhaseSearch(phases,spectrum,sigma_initial) for spectrum in spectra]
-
-    def search(self, **kwargs):
-
-        for spectrum in self:
-            spectrum.search(**kwargs)
-
-    def fit_cycle(self, **kwargs):
-        for spectrum in self:
-            spectrum.fit_cycle(**kwargs)
-
-class PhaseMap(list):
+
+
+class PhaseMap():
     ### Initialization ###
     def __init__(self, data, phases, sigma_initial = 0.2, **kwargs):
         # kwargs will be chained down to Phase.get_theta()
@@ -389,25 +269,17 @@
         self.opt_initial = data.opt
         self.k_b = None
 
-        #self.list_phase_search = Parallel(n_jobs = PHASE_SEARCH__N_JOBS)(
-        #    delayed(self.gen_phase_search)(x) for x in data.data.reshape(-1, self.shape_data[2])
-        #)
-
-        self.list_phase_search = []
-
-        for i in range(data.shape[0]):
-            for j in range(data.shape[1]):
-                spectrum = SpectraXRD().from_Data(data,i,j)
-                self += [PhaseSearch(phases,spectrum)]
-                #self.list_phase_search += [PhaseSearch(phases,spectrum)]
-
-        #gc.collect()
+        self.list_phase_search = Parallel(n_jobs = PHASE_SEARCH__N_JOBS)(
+            delayed(self.gen_phase_search)(x) for x in data.data.reshape(-1, self.shape_data[2])
+        )
+
+        gc.collect()
 
     def gen_phase_search(self, x):
 
         return PhaseSearch(
             self.phases,
-            SpectraXRD().from_array(x).calibrate_from_parameters(self.opt_initial),
+            SpectraXRD().from_array(x).calibrate_from_parameters(self.opt_initial).remove_background(),
             sigma_initial = self.sigma_initial,
             **self.kwargs
         )
@@ -499,12 +371,9 @@
             delayed(ps.search)(**kwargs) for ps in self.list_phase_search
         )
 
-<<<<<<< HEAD
         gc.collect()
         return self
 
-=======
->>>>>>> 3225eb1b
 
     """
     Calculations for fit of the experimental phases
@@ -523,6 +392,7 @@
             delayed(ps.search_experimental_phases)(**kwargs) for ps in self.list_phase_search
         )
 
+        gc.collect()
         return self
 
 
@@ -618,36 +488,4 @@
     @staticmethod
     def load_from_file(filename):
         with open(filename, 'rb') as file:
-            return pickle.load(file)
-
-
-class PhaseMap(list):
-    """
-    Class to process images
-    """
-    def from_data(self, data, phases):
-        phases.get_theta(max_theta = 53, min_intensity = 0.05)
-        arr = data.data.reshape(-1, 1280)
-        spectra = self.gen_spectra(arr)
-        for spectrum in spectra:
-            spectrum.calibrate_from_parameters(data.opt)
-        self += [PhaseSearch(phases, spectrum) for spectrum in spectra]
-        return self
-
-    @staticmethod
-    def f_spectrum(x):
-        return SpectraXRD().from_array(x)
-
-    def gen_spectra(self, a):
-        with Pool() as p:
-            spectra = p.map(self.f_spectrum, a)
-        return spectra
-
-    @staticmethod
-    def f_search(x):
-        return x.search()
-
-    def search(self):
-        with Pool() as p:
-            result = p.map(self.f_search, self)
-        return PhaseMap(result)+            return pickle.load(file)