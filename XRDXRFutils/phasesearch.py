from .database import Phase, PhaseList
from .data import DataXRD
from .spectra import SpectraXRD
from .gaussnewton import GaussNewton
<<<<<<< HEAD
from numpy import array,sqrt
=======
from numpy import array, nanargmax
>>>>>>> 683640ce
#from multiprocessing import Pool
from joblib import Parallel, delayed
import os
import pickle
import pathlib

import gc

PHASE_SEARCH__N_JOBS = -2

class PhaseSearch(list):
    """
    Class to perform phase search. One experimental spectrum vs multiple phases, all with the same calibration.
    """
    def __init__(self, phases, spectrum, sigma_initial = 0.2, **kwargs):
        # kwargs will be chained down to Phase.get_theta()
        super().__init__([GaussNewton(phase, spectrum, sigma_initial = sigma_initial, **kwargs) for phase in phases])

        self.kwargs = kwargs
        self.spectrum = spectrum
        self.intensity = spectrum.intensity
        self.set_opt(self[0].opt)
        self.k_b = None

        gc.collect()


    ### Misc ###
    def set_relation_a_s(self, tuple_k_b):
        self.k_b = tuple_k_b
        return self

    def set_opt(self, opt):
        self.opt = opt.copy()
        for g in self:
            g.opt = self.opt


    ### Construction ###
    def add_phases(self, phases):
        list_to_add = [GaussNewton(phase, self.spectrum, **self.kwargs) for phase in phases]
        for gn in list_to_add:
            gn.opt = self.opt
        self += list_to_add

    def remove_phases(self, list_i):
        for i in list_i:
            self.pop(i)


    ### Fit ###
    def select(self):
        self.idx = self.overlap_area().argmax()
        self.selected = self[self.idx]
        return self.selected

    def fit_cycle(self, **kwargs):
        for fit_phase in self:
            fit_phase.fit_cycle(**kwargs)

        gc.collect()

        return self

    def search(self, max_steps = (4, 8, 4), alpha = 1):
        self.fit_cycle(max_steps = max_steps[0], gamma = True, alpha = alpha)
        if self.k_b is None:
            self.select().fit_cycle(max_steps = max_steps[1], a = True, s = True, gamma = True, alpha = alpha)
        else:
            self.select().fit_cycle(max_steps = max_steps[1], k = self.k_b[0], b = self.k_b[1], gamma = True, alpha = alpha)
        self.fit_cycle(max_steps = max_steps[2], gamma = True, alpha = alpha)

        return self


    ### Output ###
    def loss(self):
        return array([g.loss() for g in self])

    def loss_0(self):
        return array([g.loss_0() for g in self])

    def fit_error(self):
        return array([g.fit_error() for g in self])

    def area_fit(self):
        return array([g.area_fit() for g in self])

    def area_0(self):
        return array([g.area_0() for g in self])

    def area_min_0_fit(self):
        return array([g.area_min_0_fit() for g in self])

    def overlap_area(self):
        return array([g.overlap_area() for g in self])
    
    def component_ratio(self):
        return array([g.component_ratio() for g in self])


class PhaseMap():
    ### Initialization ###
    def __init__(self, data, phases, sigma_initial = 0.2, **kwargs):
        # kwargs will be chained down to Phase.get_theta()

        print('sigma initial:',sigma_initial)

        self.sigma_initial = sigma_initial

        self.kwargs = kwargs
        self.shape_data = data.shape
        self.phases = phases
        self.phases.get_theta(**kwargs)
        self.n_phases_primary = None
        self.opt_initial = data.opt
        self.k_b = None

        self.list_phase_search = Parallel(n_jobs = PHASE_SEARCH__N_JOBS)(
            delayed(self.gen_phase_search)(x) for x in data.data.reshape(-1, self.shape_data[2])
        )

        gc.collect()

    def gen_phase_search(self, x):

        return PhaseSearch(
            self.phases,
            SpectraXRD().from_array(x).calibrate_from_parameters(self.opt_initial),
            sigma_initial = self.sigma_initial,
            **self.kwargs
        )


    ### Misc ###
    def set_relation_a_s(self, tuple_k_b):
        self.k_b = tuple_k_b
        for phase_search in self.list_phase_search:
            phase_search.set_relation_a_s(tuple_k_b)
        return self

    def get_pixel(self, x, y):
        return self.list_phase_search[y * self.shape_data[1] + x]


    def extract_best_phases(self):
        arr_overlap_area = array([ps.overlap_area() for ps in self.list_phase_search])
        list_phases = []

        for idx_phase in range(len(self.phases)):
            idx_point = nanargmax(arr_overlap_area[:, idx_phase])
            gn = self.list_phase_search[idx_point][idx_phase]
            mu, I = gn.get_theta(**self.kwargs)
            I_new = I * gn.gamma.squeeze()
            I_new /= I_new.max()

            phase_new = Phase(gn.phase)
            phase_new.theta = mu
            phase_new.intensity = I_new
            phase_new.label = gn.phase.label
            list_phases.append(phase_new)

        return PhaseList(list_phases)


    ### Construction ###
    def add_phases(self, phases):
        print(f'Current phases: {self.phases.label}', flush = True)
        list_labels_present = [p.label for p in self.phases]
        phases_sel = PhaseList([p for p in phases if p.label not in list_labels_present])
        print(f'Adding {phases_sel.label}...', flush = True)
        self.phases += phases_sel
        for ps in self.list_phase_search:
            ps.add_phases(phases_sel)
        print(f'New phases: {self.phases.label}')

    def remove_phases(self, labels_phase):
        list_labels_present = [p.label for p in self.phases]
        print(f'Current phases: {self.phases.label}')
        list_i = []
        for label in labels_phase:
            try:
                i = list_labels_present.index(label)
                # if i < self.n_phases_primary:
                #     print(f'{label} cannot be removed because it was used to set the calibration.')
                # else:
                list_i.append(i)
            except ValueError:
                print(f'{label} is not present among the stored phases.')
        print(f'Phases to be removed: {[self.phases[i].label for i in list_i]}')

        if list_i:
            list_i.sort(reverse = True)
            for i in list_i:
                self.phases.pop(i)
            for ps in self.list_phase_search:
                ps.remove_phases(list_i)
        print(f'New phases: {self.phases.label}')


    ### Fit ###
    def search(self, **kwargs):
        self.n_phases_primary = len(self.phases)
        self.list_phase_search = Parallel(n_jobs = PHASE_SEARCH__N_JOBS)(
            delayed(ps.search)(**kwargs) for ps in self.list_phase_search
        )

        gc.collect()

        return self

    def fit_cycle(self, **kwargs):
        self.list_phase_search = Parallel(n_jobs = PHASE_SEARCH__N_JOBS)(
            delayed(ps.fit_cycle)(**kwargs) for ps in self.list_phase_search
        )

        gc.collect()
        return self


    ### Output ###
    def opt(self):
        return array([phase_search.opt for phase_search in self.list_phase_search]).reshape((self.shape_data[0], self.shape_data[1], -1))

    def map_best_index(self):
        return array([ps.idx for ps in self.list_phase_search]).reshape(self.shape_data[0:2])

    def map_intensity(self):
        return array([ps.intensity.sum() for ps in self.list_phase_search]).reshape(self.shape_data[0],self.shape_data[1])

    def map_counts(self):
        return array([ps.spectrum.counts.sum() for ps in self.list_phase_search]).reshape(self.shape_data[0:2])

    def map_rescaling(self):
        return array([phase_search.spectrum.rescaling for phase_search in self.list_phase_search]).reshape(self.shape_data[0],self.shape_data[1])

    #def map_counts_clean(self):
    #    return array([ps.spectrum.counts_clean.sum() for ps in self.list_phase_search]).reshape(self.shape_data[0:2])

    def loss(self):
        return array([ps.loss() for ps in self.list_phase_search]).reshape((self.shape_data[0], self.shape_data[1], -1))

    def loss_0(self):
        return array([phase_search.loss_0() for phase_search in self.list_phase_search]).reshape((self.shape_data[0], self.shape_data[1], -1))

    def fit_error(self):
        #return array([ps.fit_error() for ps in self.list_phase_search]).reshape((self.shape_data[0], self.shape_data[1], -1))

        return sqrt(array([phase_search.loss() for phase_search in self.list_phase_search])).reshape((self.shape_data[0],self.shape_data[1],-1))

    def area_fit(self):
        return array([ps.area_fit() for ps in self.list_phase_search]).reshape((self.shape_data[0], self.shape_data[1], -1))

    def area_0(self):
        return array([ps.area_0() for ps in self.list_phase_search]).reshape((self.shape_data[0], self.shape_data[1], -1))

    def overlap_area(self):
        return array([ps.overlap_area() for ps in self.list_phase_search]).reshape((self.shape_data[0], self.shape_data[1], -1))

    def component_ratio(self):
        return array([ps.component_ratio() for ps in self.list_phase_search]).reshape((self.shape_data[0], self.shape_data[1], -1))
    
    # def component_ratio_2(self):
    #     return Parallel(n_jobs = PHASE_SEARCH__N_JOBS)(
    #         delayed(ps.component_ratio)() for ps in self.list_phase_search
    #     )


class PhaseMapSave():
    def __init__(self, phasemap):
        self.opt_initial = phasemap.opt_initial
        self.phases = phasemap.phases
        self.n_phases_primary = phasemap.n_phases_primary
        self.k_b = phasemap.k_b
        self.list_opt = [ps.opt for ps in phasemap.list_phase_search]
        self.list_g = [[gn.g for gn in ps] for ps in phasemap.list_phase_search]
        self.list_tau = [[gn.tau for gn in ps] for ps in phasemap.list_phase_search]
        self.kwargs = phasemap.kwargs

    def reconstruct_phase_map(self, path_xrd):
        if os.path.isfile(path_xrd + 'xrd.h5'):
            data = DataXRD().load_h5(path_xrd + 'xrd.h5')
        else:
            data = DataXRD().read_params(path_xrd + 'Scanning_Parameters.txt').read(path_xrd)
        data.calibrate_from_parameters(self.opt_initial)

        pm = PhaseMap(data, self.phases, **self.kwargs)
        pm.n_phases_primary = self.n_phases_primary
        if self.k_b is not None:
            pm.set_relation_a_s(self.k_b)
        for i in range(len(self.list_opt)):
            ps = pm.list_phase_search[i]
            ps.set_opt(self.list_opt[i])
            for j in range(len(ps)):
                gn = ps[j]
                gn.g = self.list_g[i][j]
                gn.tau = self.list_tau[i][j]
        return pm

    def save_to_file(self, filename):

        pathlib.Path(filename).parents[0].mkdir(parents=True,exist_ok=True)

        with open(filename, 'wb') as file:
            pickle.dump(self, file)

    @staticmethod
    def load_from_file(filename):
        with open(filename, 'rb') as file:
            return pickle.load(file)<|MERGE_RESOLUTION|>--- conflicted
+++ resolved
@@ -2,11 +2,7 @@
 from .data import DataXRD
 from .spectra import SpectraXRD
 from .gaussnewton import GaussNewton
-<<<<<<< HEAD
-from numpy import array,sqrt
-=======
-from numpy import array, nanargmax
->>>>>>> 683640ce
+from numpy import array,sqrt, nanargmax
 #from multiprocessing import Pool
 from joblib import Parallel, delayed
 import os
