--- conflicted
+++ resolved
@@ -142,23 +142,9 @@
             if hasattr(self,'labels'):
                 dataset = f.create_dataset('labels',data = self.labels)
 
-<<<<<<< HEAD
-            if hasattr(self,'weights'):
-                dataset = f.create_dataset('weights',data = self.weights)
-
-            if hasattr(self,'rescaling'):
-                dataset = f.create_dataset('rescaling',data = self.rescaling)
-
-            if hasattr(self,'signal_background_ratio'):
-                dataset = f.create_dataset('signal_background_ratio',data = self.signal_background_ratio)
-
-            if hasattr(self,'intensity'):
-                dataset = f.create_dataset('intensity',data = self.intensity)
-=======
-            for attr in ['weights','rescaling','intensity']:
-                if hasattr(self,attr):
-                    dataset = f.create_dataset(attr,data = getattr(self,attr))
->>>>>>> 365f383e
+            for attr in ['weights', 'rescaling', 'signal_background_ratio', 'intensity']:
+                if hasattr(self, attr):
+                    dataset = f.create_dataset(attr, data = getattr(self, attr))
             
             if hasattr(self,'calibration'):
                 calibration = f.create_group('calibration')
@@ -182,23 +168,9 @@
             if 'labels' in f:
                 self.labels = f.get('labels')[()]
 
-<<<<<<< HEAD
-            if 'weights' in f:
-                self.weights = f.get('weights')[()]
-
-            if 'rescaling' in f:
-                self.rescaling = f.get('rescaling')[()]
-
-            if 'signal_background_ratio' in f:
-                self.signal_background_ratio = f.get('signal_background_ratio')[()]
-
-            if 'intensity' in f:
-                self.intensity = f.get('intensity')[()]
-=======
-            for attr in ['weights','rescaling','intensity']:
+            for attr in ['weights', 'rescaling', 'signal_background_ratio', 'intensity']:
                 if attr in f:
-                    setattr(self,attr,f.get(attr)[()])
->>>>>>> 365f383e
+                    setattr(self, attr, f.get(attr)[()])
 
             for k,v in f.attrs.items():
                 self.metadata[k] = v
