from scipy.optimize import curve_fit
from numpy import pi, arctan
from numpy import loadtxt, frombuffer, array, asarray, linspace, arange, trapz, flip, stack, where, zeros, empty
from scipy.interpolate import interp1d
from matplotlib.pyplot import plot, xlim, ylim, xlabel, ylabel
import os

from .calibration import Calibration
from .spectra import SyntheticSpectraXRF

from PIL import Image
from multiprocessing import Pool

from glob import glob
import re
import h5py
import warnings

<<<<<<< HEAD
class Calibration():
    """
    Calibration class
    """
    def __init__(self,parent):
        self.metadata = {}
        self.parent = parent
        self.fce = parent.fce_calibration

    def from_parameters(self, opt):
        self.opt = array(opt, dtype = 'float') # makes a copy
        self.parent.opt = self.opt
        return self

    def from_file(self, filename):
        self.metadata['filename'] = filename
        self.x, self.y = loadtxt(filename, unpack = True, dtype = 'float')
        opt, opt_var = curve_fit(self.fce, self.x, self.y)
        return self.from_parameters(opt)

    def plot(self):
        """
        Plot the calibration function
        """
        x = linspace(0.0,self.x.max())
        y = self.fce(x,*self.opt)

        plot(x,y,'k-',lw = 1)
        plot(self.x,self.y,'.')

        xlim(x[0],x[-1])
        ylim(y[0],y[-1])

        xlabel(r'$x$')
        ylabel(r'$y$')

=======
#class Calibration():
#    """
#    Calibration class
#    """
#    def __init__(self,parent):
#        self.metadata = {}
#        self.parent = parent
#        self.fce = parent.fce_calibration
#
#    def from_parameters(self, opt):
#        self.opt = array(opt, dtype = 'float')
#        self.parent.opt = self.opt.copy()
#        return self
#
#    def from_file(self, filename):
#        self.metadata['filename'] = filename
#        self.x, self.y = loadtxt(filename, unpack = True, dtype = 'float')
#        opt, opt_var = curve_fit(self.fce, self.x, self.y)
#        return self.from_parameters(opt)
#
#    def plot(self):
#        """
#        Plot the calibration function
#        """
#        x = linspace(0.0,self.x.max())
#        y = self.fce(x,*self.opt)
#
#        plot(x,y,'k-',lw = 1)
#        plot(self.x,self.y,'.')
#
#        xlim(x[0],x[-1])
#        ylim(y[0],y[-1])
#
#        xlabel(r'$x$')
#        ylabel(r'$y$')
#
>>>>>>> dda33564
class Container():
    """
    Container to pass parameters to the Pool.
    """
    def __init__(self,y,x,new_x,fx,gx):

        self.y = y
        self.x = x
        self.new_x = new_x
        self.fx = fx
        self.gx =gx
    
    def resample_y(self):
        
        #f = interp1d(self.x,self.y,fill_value='extrapolate')
        f = interp1d(self.x,self.y,fill_value = 0.0, bounds_error=False)
        new_y = f(self.new_x)

        iy = []
        ay = new_y[0]
        for f,_gx,by in zip(self.fx,self.gx,new_y[1:]):

            gy = array([ay,*self.y[f],by])

            integral = sum((gy[1:] + gy[:-1]) * (_gx[1:] - _gx[:-1] ))
            iy += [integral]
            
            ay = by
            
        iy = array(iy) * 0.5

        s = sum(iy)
        if s > 0:
            scale = sum(self.y) / s
        else:
            scale = 1

        return iy * scale

class Data():
    """
    Data Class
    """

    """
    Namespace
    """
    name = 'data'

    def __init__(self):
        self.metadata = {}

    @staticmethod
    def fce_calibration(x,a,b):
        """
        Linear calibration function
        """
        return a * x + b

    def calibrate_from_parameters(self, opt):
        self.calibration = Calibration(self).from_parameters(opt)
        return self

    def calibrate_from_file(self, filename):
        """
        Read data from file and fit the calibration curve

        Calibration parameters are stored in self.opt

        returns: self
        """
        self.calibration = Calibration(self).from_file(filename)
        return self

    @property
    def shape(self):
        return self.data.shape

    @property
    def x(self):
        if hasattr(self, 'calibration'):
            return self.fce_calibration(arange(self.shape[-1]), *self.calibration.opt)
        else:
            return self._x

    def save_h5(self,filename = None):

        if filename == None:
            filename = self.path + '/' + self.name + '.h5'

        print('Saving:',filename)
        with h5py.File(filename,'w') as f:

            for k,v in self.metadata.items():
                f.attrs[k] = v

            if hasattr(self,'data'):
                dataset = f.create_dataset('data',data = self.data)
                dataset = f.create_dataset('x',data = self.x)

            if hasattr(self,'labels'):
                dataset = f.create_dataset('labels',data = self.labels)

            if hasattr(self,'weights'):
                dataset = f.create_dataset('weights',data = self.weights)
            
            if hasattr(self,'calibration'):
                calibration = f.create_group('calibration')

                for attr in ['x','y','opt']:
                    calibration.create_dataset(attr,data = getattr(self.calibration,attr))
                for k,v in self.calibration.metadata.items():
                    calibration.attrs[k] = v

        return self

    def load_h5(self,filename):

        print('Loading:',filename)
        with h5py.File(filename,'r') as f:

            if 'data' in f:
                self.data = f.get('data')[()]
                self._x = f.get('x')[()]

            if 'labels' in f:
                self.labels = f.get('labels')[()]

            if 'weights' in f:
                self.weights = f.get('weights')[()]

            for k,v in f.attrs.items():
                self.metadata[k] = v

            if 'calibration' in f:
                x = f['calibration']
                self.calibration = Calibration(self)
                for k,v in x.items():
                    setattr(self.calibration,k,v[:])
                for k,v in x.attrs.items():
                    self.calibration.metadata[k] = v
                self.opt = self.calibration.opt

        return self

    def read_params(self,filename=None):
        """
        Process the scanning parameters file.

        name: str
            name of the parameters file
        
        Returns: dictionary
        """

        print('Reading parameters from:',filename)
        self.params = {}

        if filename == None:

            self.params['x'] = 1
            self.params['y'] = 1
            self.params['shape'] = (1,1,-1)

            return self

        with open(filename,'r') as f:
            for line in f:
                try:
                    key,value = line.split('=')
                    self.params[key] = value

                except:
                    axis = re.search('AXIS: (\S)',line)
                    value = re.search('STEP: (\d+)',line)
                    if axis and value:
                        self.params[axis.group(1)] = int(value.group(1))

        self.params['shape'] = (self.params['y'],self.params['x'],-1)

        return self

    @staticmethod
    def f_resample_y(x):
        """
        For Pool
        """
        return x.resample_y()

    def resample(self,nbins=1024,bounds=(0,30)):

        x,c = self.__resample_x(nbins,bounds)
        with Pool() as p:
            results = p.map(self.f_resample_y,c) 

        cls = self.__class__()
        cls.data = asarray(results).reshape(self.shape[0],self.shape[1],-1)
        cls._x = x
        
        return cls

    def __resample_x(self,nbins,bounds):
        """
        Resample the whole dataset
        """

        def resample_x(x,nbins,bounds):
            
            new_x = linspace(*bounds,nbins + 1)
            
            fx = []
            gx = []

            ax = new_x[0]
            
            for bx in new_x[1:]:
                
                f = (x > ax) & (x < bx)
                
                gx += [array([ax,*x[f],bx])]
                fx += [f]

                ax = bx
                       
            return new_x,fx,gx

        x = self.x
        y = self.data.reshape(-1,self.data.shape[-1])

        s = x < bounds[-1]
        x = x[s]
        y = y[:,s]

        new_x,fx,gx = resample_x(x,nbins,bounds)
        ix = (new_x[:-1] + new_x[1:]) * 0.5

        return ix,[Container(_y,x,new_x,fx,gx) for _y in y]

class DataXRF(Data):
    """
    XRF data class
    """

    """
    Namespace
    """
    name = 'xrf'

    def __init__(self):
        super().__init__()

    @staticmethod
    def fce_calibration(x,a,b,c):
        """
        XRF calibration function 
        """
        return a * x**2 + b * x + c

    def read(self,path = None):
        """
        Reads XRF data from .edf files.
        """
        self.path = path
        self.metadata['path'] = path
        filenames = sorted(glob(path + '/*Z0*.edf'), key=lambda x: int(re.sub('\D','',x)))
        if not filenames:
            warnings.warn('No files found')

        print("Reading XRF data")
        self.__read__(filenames)
        print("Done")

        return self

    def __read__(self,filenames,n=14,shape=(-1,2048)):

        def read_edf(filename,n,shape=(-1,2048)):
            with open(filename,'rb') as f:
                for _ in range(n):
                    f.readline()
                x = frombuffer(f.read(),'d')
                x = x.reshape(*shape)

            return x

        x = [read_edf(filename,n,shape) for filename in filenames]

        #self.data = asarray(x)[::-1]
        self.data = asarray(x)

    def read_tiff(self,path = None):
        
        filenames = glob(path + '*.tif*')

        labels = []
        for s in filenames:
            s = s[s.rfind('/') + 1:]
            s = s[:s.rfind('.')]
            labels += [s]

        self.metadata['labels'] = labels

        x = []
        for filename in filenames:
            img = Image.open(filename)
            x += [img]

        self.labels = stack(x,axis=2)

        return self

    def select_labels(self,labels):
        
        select = []
        x = self.metadata['labels']

        for label in labels:
            w = list(where(x == label)[0])
            if w:
                select += w

        self.metadata['labels'] = asarray(labels,dtype=object)
        self.labels = self.labels[...,select]

        return self

class SyntheticDataXRF(Data):
    """
    Syntetic XRF data class
    """
    
    """
    Namespace
    """
    name = 'sxrf'
    
    def __init__(self, rl_atnum_list = None, skip_element = False):
        super().__init__()
        self.nbins = None
        self.rl_atnum_list = rl_atnum_list
        if self.rl_atnum_list:
            for i,item in enumerate(rl_atnum_list):
                if not isinstance(item, int):
                    raise TypeError(f'{item} at index {i} is not integer.\nIntegers are expected for Atomic Numbers')
        self.skip_element = skip_element
    
    def __len__(self):
        if hasattr(self, 'spe_objs'):
            return len(self.spe_objs)
        elif hasattr(self, 'data'):
            return len(self.data)
        return 0
    
    def set_nbins(self, nbins):
        self.nbins = nbins
    
    def read(self, outdata_path):
        if not self.rl_atnum_list:
            raise ValueError("Atomic numbers list required to read the data\nSet 'rl_atnum_list' attribute or initialize a new instance.")
        self.rl_atnum_list = sorted(self.rl_atnum_list)
        self.path = outdata_path
        xmso_filenames = []
        if not os.path.isdir(outdata_path):
            raise FileNotFoundError(f"No such file or directory: {outdata_path}")
        for path, dirs, files in os.walk(outdata_path):
            # to do: use glob to select xmso files
            for _file in files:
                xmso_filenames.append(os.path.join(path, _file))
        print(f"Reading SXRF data from {outdata_path}")
        self.metadata["rl_atnum_list"] = self.rl_atnum_list
        self.spe_objs = [s for s in self.__read__(xmso_filenames) if s != None]
        self.metadata["path"] = outdata_path
        
        return self
    
    def _get_labels(self, symbols, lines):
        """Generator"""
        if len(symbols) != len(lines):
            raise ValueError("Symbols and lines differ in length")
        for s in self.spe_objs:
            np_labels = zeros((len(symbols)))
            for fluo in s.fluorescence_lines:
                try:
                    sym_index = symbols.index(fluo.symbol)
                    np_labels[sym_index] = fluo.lines[lines[sym_index]]
                except ValueError:
                    pass
            yield np_labels
    
    def get_data_and_labels(self, symbols, lines):
        if not hasattr(self, 'spe_objs'):
            raise RuntimeError("xmso files not readed yet")
        self.energy = self.spe_objs[0].energy
        self.data = asarray([s.counts for s in self.spe_objs])
        self.labels = asarray([l for l in self._get_labels(symbols, lines)])
        self.metadata["symbols"] = symbols
        self.metadata["lines"] = lines
        
        return self
    
    def process_file(self, filename):
        sxrf = SyntheticSpectraXRF(self.rl_atnum_list, self.skip_element)
        self.nbins and sxrf.set_nbins(self.nbins)
        s = sxrf.from_file(filename)
        return s
    
    def __read__(self, xmso_filenames):
        if not self.rl_atnum_list:
            raise RuntimeError("missing required atomic numbers list")
        self.rl_atnum_list = sorted(self.rl_atnum_list)
        with Pool() as p:
            results = p.map(self.process_file, xmso_filenames)
        # with ThreadPoolExecutor() as executor:
            # results = executor.map(process_file, xmso_filenames)
        return results
    
    def get_sim_parameters(self, local = False):
        if not hasattr(self, 'spe_objs'):
            raise RuntimeError("xmso files not readed yet")
        len_data = len(self.spe_objs)
        if local:
            self.time = empty((len_data))
            self.weight_fractions = zeros((len_data,len(self.rl_atnum_list)))
            self.reflayer_thicknes = empty((len_data))
            self.sublayer_thicknes = empty((len_data))
            for i, s in enumerate(self.spe_objs):
                self.time[i] = s.time
                self.weight_fractions[i] = s.weight_fractions
                self.reflayer_thicknes[i] = s.reflayer_thicknes
                self.sublayer_thicknes[i] = s.sublayer_thicknes
            return
        sp = SimParameters(len_data)
        for i, s in enumerate(self.spe_objs):
            sp.time[i] = s.time
            # sp.reflayer_elements += s.reflayer_elements
            sp.weight_fractions.append(s.weight_fractions)
            sp.reflayer_thicknes[i] = s.reflayer_thicknes
            sp.sublayer_thicknes[i] = s.sublayer_thicknes
        sp.weight_fractions = asarray(sp.weight_fractions).reshape(len_data, -1)
        return sp
        
    
    def save_h5(self, filename = None):
        if not hasattr(self, 'spe_objs'):
            raise RuntimeError("xmso files not readed yet")
        if not hasattr(self, "data"):
            raise RuntimeError("Data and labels not yet genarated")
        if filename == None:
            if hasattr(self, "path"):
                filename = os.path.join(self.path, self.name + '.h5')
            else:
                filename = os.path.join(os.getcwd(), self.name + '.h5')
        if not hasattr(self,'reflayer_thicknes'):
            self.get_sim_parameters(local = True)
        self.metadata["rl_atnum_list"] = self.rl_atnum_list
        print('Saving:',filename)
        with h5py.File(filename,'w') as f:

            for k,v in self.metadata.items():
                f.attrs[k] = v

            dataset = f.create_dataset('data', data = self.data)
            dataset = f.create_dataset('labels', data = self.labels)
            dataset = f.create_dataset('reflayer_thicknes', data = self.reflayer_thicknes)
            dataset = f.create_dataset('sublayer_thicknes', data = self.sublayer_thicknes)
            # dataset = f.create_dataset('reflayer_elements', data = sp.reflayer_elements)
            dataset = f.create_dataset('weight_fractions', data = self.weight_fractions)
            dataset = f.create_dataset('energy', data = self.energy)
            dataset = f.create_dataset('time', data = self.time)

    def load_h5(self,filename):

        print('Loading:',filename)
        with h5py.File(filename,'r') as f:
            
            self.data = f['data'][:]
            self.labels = f['labels'][:]
            self.reflayer_thicknes = f['reflayer_thicknes'][:]
            self.sublayer_thicknes = f['sublayer_thicknes'][:]
            # self.reflayer_elements = f['reflayer_elements'][:]
            self.weight_fractions = f['weight_fractions'][:]
            self.energy = f['energy'][:]
            self.time = f['time'][:]

            for k,v in f.attrs.items():
                self.metadata[k] = v

        return self

class SimParameters:
    """
    Synthetic data parameters class
    """
    def __init__(self, len_data = 1):
        self.len_data = len_data
        self.time = empty((len_data))
        self.weight_fractions = []
        self.reflayer_thicknes = empty((len_data))
        self.sublayer_thicknes = empty((len_data))

class DataXRD(Data):
    """
    XRD data class
    """

    """
    Namespace
    """
    name = 'xrd'

    def __init__(self):
        super().__init__()

    @staticmethod
    def fce_calibration(x,a,s,beta):
        """
        XRD calibration function 
        """
        return (arctan((x+a)/s)) * 180 / pi + beta

    def read(self,path = None):
        """
        Reads XRD data from .dat files.
        """
        self.path = path
        self.metadata['path'] = path
        filenames = sorted(glob(self.path + '/[F,f]rame*.dat'), key=lambda x: int(re.sub('\D','',x)))
        if not filenames:
            warnings.warn('No files found')

        print("Reading XRD data from",self.path)
        self.__read__(filenames)
        print("Done")

        return self

    def __read__(self,filenames):

        z = []
        for i,filename in enumerate(filenames):
            """
            Strangely this is faster then loadtxt. But only reads int!
            """
            with open(filename,mode='r') as f:
                y = [int(line.split()[-1]) for line in f]
            z += [asarray(y)]

        z = asarray(z).reshape(self.params['shape'])

        """
        Invert rows
        """
        for i,y in enumerate(z):
            if i % 2 == 0:
                y[:] = y[::-1]

        self.data = z[::-1,::-1]

def resample(x,y,nbins=1024,bounds=(0,30)):
    """
    Simple resample code. For debugging.
    """
    s = x < bounds[-1]
    x = x[s]
    y = y[s]

    #f = interp1d(x,y,fill_value='extrapolate')
    f = interp1d(x,y,fill_value = 0.0, bounds_error=False)
    
    new_x = linspace(*bounds,nbins + 1)
    new_y = f(new_x)
    
    ax = new_x[0]
    ay = new_y[0]
    
    ix = []
    iy = []

    for bx,by in zip(new_x[1:],new_y[1:]):
        f = (x >= ax) & (x < bx)

        gx = array([ax,*x[f],bx])
        gy = array([ay,*y[f],by])

        integral = sum((gy[1:] + gy[:-1]) * (gx[1:] - gx[:-1] ))

        ix += [(ax + bx) * 0.5]
        iy += [integral * 0.5]

        ax = bx
        ay = by

        
    ix = array(ix)
    iy = array(iy)

    scale = sum(y) / sum(iy)
               
    return ix,iy * scale<|MERGE_RESOLUTION|>--- conflicted
+++ resolved
@@ -16,81 +16,6 @@
 import h5py
 import warnings
 
-<<<<<<< HEAD
-class Calibration():
-    """
-    Calibration class
-    """
-    def __init__(self,parent):
-        self.metadata = {}
-        self.parent = parent
-        self.fce = parent.fce_calibration
-
-    def from_parameters(self, opt):
-        self.opt = array(opt, dtype = 'float') # makes a copy
-        self.parent.opt = self.opt
-        return self
-
-    def from_file(self, filename):
-        self.metadata['filename'] = filename
-        self.x, self.y = loadtxt(filename, unpack = True, dtype = 'float')
-        opt, opt_var = curve_fit(self.fce, self.x, self.y)
-        return self.from_parameters(opt)
-
-    def plot(self):
-        """
-        Plot the calibration function
-        """
-        x = linspace(0.0,self.x.max())
-        y = self.fce(x,*self.opt)
-
-        plot(x,y,'k-',lw = 1)
-        plot(self.x,self.y,'.')
-
-        xlim(x[0],x[-1])
-        ylim(y[0],y[-1])
-
-        xlabel(r'$x$')
-        ylabel(r'$y$')
-
-=======
-#class Calibration():
-#    """
-#    Calibration class
-#    """
-#    def __init__(self,parent):
-#        self.metadata = {}
-#        self.parent = parent
-#        self.fce = parent.fce_calibration
-#
-#    def from_parameters(self, opt):
-#        self.opt = array(opt, dtype = 'float')
-#        self.parent.opt = self.opt.copy()
-#        return self
-#
-#    def from_file(self, filename):
-#        self.metadata['filename'] = filename
-#        self.x, self.y = loadtxt(filename, unpack = True, dtype = 'float')
-#        opt, opt_var = curve_fit(self.fce, self.x, self.y)
-#        return self.from_parameters(opt)
-#
-#    def plot(self):
-#        """
-#        Plot the calibration function
-#        """
-#        x = linspace(0.0,self.x.max())
-#        y = self.fce(x,*self.opt)
-#
-#        plot(x,y,'k-',lw = 1)
-#        plot(self.x,self.y,'.')
-#
-#        xlim(x[0],x[-1])
-#        ylim(y[0],y[-1])
-#
-#        xlabel(r'$x$')
-#        ylabel(r'$y$')
-#
->>>>>>> dda33564
 class Container():
     """
     Container to pass parameters to the Pool.
