--- conflicted
+++ resolved
@@ -537,15 +537,10 @@
             filename = self.path + '/' + self.name + '.h5'
         if not hasattr(self,'reflayer_thickness'):
             self.get_sim_parameters(local = True)
-<<<<<<< HEAD
-        self.metadata["reflayer_elements"] = asarray([xm.get_element(item).symbol for item in self.rl_atnum_list],dtype = "object")
-        self.metadata["notes"] = "weight fractions columns ordered like reflayer_elements"
-=======
-        if not "reflayer_elements" in self.metadata.keys():
+        if not "reflayer_elements" in self.metadata.keys() and hasattr(self, rl_atnum_list):
             xm = Xmendeleev()
             self.metadata["reflayer_elements"] = asarray([xm.get_element(item).symbol for item in self.rl_atnum_list],dtype = "object")
             self.metadata["notes"] = "weight fractions columns ordered like reflayer_elements"
->>>>>>> a3081271
         # add new axis
         if self.data.ndim == 2:
             self.data = self.data[newaxis,:,:]
@@ -555,11 +550,7 @@
 
             for k,v in self.metadata.items():
                 f.attrs[k] = v
-<<<<<<< HEAD
-                
-=======
             
->>>>>>> a3081271
             if hasattr(self,'data'):
                 dataset = f.create_dataset('data',data = self.data)
                 dataset = f.create_dataset('x',data = self.x)
@@ -581,11 +572,7 @@
         return self
 
     def load_h5(self,filename):
-<<<<<<< HEAD
-        #self.spe_objs = []
-=======
         self.spe_objs = []
->>>>>>> a3081271
         print('Loading:',filename)
         with h5py.File(filename,'r') as f:
 
