--- conflicted
+++ resolved
@@ -7,13 +7,10 @@
 
 from .calibration import Calibration
 from .spectra import SyntheticSpectraXRF
-
-<<<<<<< HEAD
+from .utils import convolve3d,snip3d
+
 from PIL import Image
-=======
-from .utils import convolve3d,snip3d
-
->>>>>>> 3225eb1b
+
 from multiprocessing import Pool
 
 from glob import glob
@@ -423,7 +420,9 @@
         return self
     
     def _get_labels(self, symbols, lines):
-        """Generator"""
+        """
+        Generator
+        """
         if len(symbols) != len(lines):
             raise ValueError("Symbols and lines differ in length")
         for s in self.spe_objs:
