--- conflicted
+++ resolved
@@ -1,27 +1,19 @@
 from scipy.optimize import curve_fit
-<<<<<<< HEAD
 from numpy import pi, arctan
-from numpy import loadtxt, frombuffer, array, asarray, linspace, arange, trapz, flip, stack, where
+from numpy import loadtxt, frombuffer, array, asarray, linspace, arange, trapz, flip, stack, where, zeros, empty
 from scipy.interpolate import interp1d
 from matplotlib.pyplot import plot, xlim, ylim, xlabel, ylabel
+import os
 
 from .calibration import Calibration
+from .spectra import SyntheticSpectraXRF
 
 from PIL import Image
-=======
-from numpy import pi,arctan
-from numpy import loadtxt,frombuffer,array,asarray,linspace,arange,trapz,zeros,empty
-from scipy.interpolate import interp1d
-from matplotlib.pyplot import plot,xlim,ylim,xlabel,ylabel
-import os
->>>>>>> 0b278f01
-
 from multiprocessing import Pool
 
 from glob import glob
 import re
 import h5py
-<<<<<<< HEAD
 import warnings
 
 #class Calibration():
@@ -60,46 +52,6 @@
 #        xlabel(r'$x$')
 #        ylabel(r'$y$')
 #
-=======
-from .spectra import SyntheticSpectraXRF
-
-class Calibration():
-    """
-    Calibration class
-    """
-    def __init__(self,parent):
-
-        self.metadata = {}
-        self.parent = parent
-
-        self.fce = parent.fce_calibration
-
-    def from_file(self,filename):
-
-        self.metadata['filename'] = filename
-
-        self.x,self.y = loadtxt(filename,unpack = True, dtype = 'float')
-        self.opt,opt_var = curve_fit(self.fce,self.x,self.y)
-
-        return self
-
-    def plot(self):
-        """
-        Plot the calibration function
-        """
-        x = linspace(0.0,self.x.max())
-        y = self.fce(x,*self.opt)
-
-        plot(x,y,'k-',lw = 1)
-        plot(self.x,self.y,'.')
-
-        xlim(x[0],x[-1])
-        ylim(y[0],y[-1])
-
-        xlabel(r'$x$')
-        ylabel(r'$y$')
-
->>>>>>> 0b278f01
 class Container():
     """
     Container to pass parameters to the Pool.
