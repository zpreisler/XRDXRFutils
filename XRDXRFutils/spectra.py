from numpy import loadtxt, arctan, pi, arange, array, asarray, linspace, zeros, maximum, nanmax, where, empty, empty_like
from math import ceil
from matplotlib.pyplot import plot
import xml.etree.ElementTree as et
from scipy.interpolate import interp1d
from re import sub as re_sub
import warnings

from .utils import snip, convolve
from .calibration import Calibration
from .Xmendeleev import Xmendeleev

from collections import UserDict
import yaml

class Spectra():
    def __init__(self):
        self.calibration = Calibration(self)

    def from_array(self, counts):
        self.counts = counts
        self.channel = arange(len(self.counts), dtype = 'int')
        return self

    def from_file(self, filename):
        counts = loadtxt(filename, unpack = True, dtype = 'int', usecols = 1)
        return self.from_array(counts)

    def from_Dataf(self, data, i):
        counts = data.data.reshape(-1, data.shape[2])[i]
        return self.from_array(counts)

    def from_Data(self, data, x, y):
        return self.from_Dataf(data, data.get_index(x, y))


    def remove_background(self, std_kernel = 3, window_snip = 32, offset_background = 0):
        self.background = snip(convolve(self.counts, n = ceil(3 * std_kernel + 1), std = std_kernel), m = window_snip)
        self.offset_background = offset_background
        self.counts_no_bg = self.counts - self.background
        self.counts_no_bg = where(self.counts_no_bg > offset_background, self.counts_no_bg, 0)
        self.rescaling = nanmax(self.counts_no_bg)
        return self

    def smooth_channels(self, std_kernel = 0):
        self.counts_smoothed = convolve(self.counts_no_bg, n = ceil(3 * std_kernel + 1), std = std_kernel)
        return self


    def calibrate_from_parameters(self, opt):
        self.calibration.from_parameters(opt)
        return self

    def calibrate_from_file(self, filename):
        """
        Read data from file and fit the calibration curve

        Calibration parameters are stored in self.opt

        returns: self
        """
        self.calibration.from_file(filename)
        return self

    @staticmethod
    def fce_calibration(x, a, b, c):
        """
        Calibration function 
            x is a channel
        """
        return a * x**2 + b * x + c


    @property
    def length(self):
        return len(self.counts)


class SpectraXRF(Spectra):
    def from_spe(self, filename):
        is_found = False

        with open(filename, 'r') as o_file_xrf:
            while not is_found:
                line = o_file_xrf.readline()
                if line == '$DATA:\n':
                    is_found = True
                if not line:
                    break
            if is_found:
                line = o_file_xrf.readline()
                lines = o_file_xrf.readlines()
                counts = asarray([int(n) for l in lines for n in re_sub(' +', ' ', l).split()])
                return self.from_array(counts)
            else:
                warnings.warn(f'Unknown data format in file \'{filename}\'')
                return None

    @property
    def energy(self):
        return self.fce_calibration(self.channel, *self.opt)

    def energy_range(self):
        x = array([self.channel[0], self.channel[-1]])
        return self.fce_calibration(x, *self.opt)



<<<<<<< HEAD
class SyntheticSpectraXRF(Spectra):
    def __init__(self, rl_atnum_list, skip_element = False):
        super().__init__()
        self.nbins = None
        if not isinstance(rl_atnum_list, list):
            raise TypeError('list instance expected for elements list')
        for i,item in enumerate(rl_atnum_list):
            if not isinstance(item, int):
                raise TypeError(f'{item} at index {i} is not integer.\nIntegers are expected for Atomic Numbers')
        self.rl_atnum_list = sorted(rl_atnum_list)
        self.skip_element = skip_element
    
    def set_nbins(self, nbins):
        self.nbins = nbins
    
    @staticmethod
    def rebin(x,y):
        xx = x[::2]
        yp = y[:-1] + y[1:]
        yy = yp[::2]
        return xx, yy
    
    @staticmethod
    def get_metadata(xml_data, rl_atnum_list, skip = False):
        _time = float(xml_data.find('./xmimsim-input/detector/live_time').text)
        reflayer_index = int(xml_data.find("./xmimsim-input/composition/reference_layer").text) - 1
        layers = xml_data.findall("./xmimsim-input/composition/layer")
        reflayer = layers[reflayer_index]
        reflayer_thicknes = float(reflayer.find("thickness").text)
        try:
            sublayer = layers[reflayer_index + 1]
        except IndexError:
            sublayer_thicknes = 0.0
        else:
            sublayer_thicknes = float(sublayer.find("thickness").text)
        
        # elements = np.zeros((len(rl_atnum_list))
        weight_fractions = zeros((len(rl_atnum_list)))
        for element in reflayer.findall("element"):
            atnum = int(element.find("atomic_number").text)
            wf = float(element.find("weight_fraction").text)
            try:
                weight_fractions[rl_atnum_list.index(atnum)] = wf
            except ValueError:
                if skip == False:
                    raise ValueError(f'element with atomic number {atnum} not found in elements list\nSet skip_element = True to ignore this error')
        
        return weight_fractions, reflayer_thicknes, sublayer_thicknes, _time
    
    @staticmethod
    def get_fluorescence_lines(xml_data, time_correction = None):

        class Container:
            def __init__(self, symbol, atomic_number, lines ):
                self.symbol = symbol
                self.atomic_number = atomic_number
                self.lines = lines

        """Generator"""
        flc = xml_data.findall(".//fluorescence_line_counts")
        for element in flc:
            lines = {"K" : 0, "L" : 0, "M" : 0, "others" : 0}
            for fl in element.findall("fluorescence_line"):
                line_type = fl.attrib["type"]
                if line_type.startswith("K"):
                    lines["K"] += float(fl.attrib["total_counts"]) * time_correction if time_correction else float(fl.attrib["total_counts"])
                elif line_type.startswith("L"):
                    lines["L"] += float(fl.attrib["total_counts"]) * time_correction if time_correction else float(fl.attrib["total_counts"])
                elif line_type.startswith("M"):
                    lines["M"] += float(fl.attrib["total_counts"]) * time_correction if time_correction else float(fl.attrib["total_counts"])
                else:
                    lines["others"] += float(fl.attrib["total_counts"]) * time_correction if time_correction else float(fl.attrib["total_counts"])
                    
            yield Container(
                symbol = element.attrib["symbol"],
                atomic_number = element.attrib["atomic_number"],
                lines = lines
            )


    def from_file(self, xmso_filename, interaction_number = 2, shape = None, time_correction = None):
        try:
            xml_data = et.parse(xmso_filename)
        except et.ParseError:
            print(f"Error while parsing\n{xmso_filename}")
            return None
        convoluted = xml_data.find("spectrum_conv")
        self.energy = asarray([e.text for e in convoluted.findall(".//energy")], dtype=float)
        if time_correction:
            self.counts = time_correction * asarray(
                [c.text for c in convoluted.findall(f".//counts[@interaction_number = '{interaction_number}']")],
                dtype=float,
            )
        else:
            self.counts = asarray(
                [c.text for c in convoluted.findall(f".//counts[@interaction_number = '{interaction_number}']")],
                dtype=float,
            )
        if shape:
            self.counts = self.counts.reshape(*shape)
        
        if self.nbins:
            self.energy, self.counts = self.rebin(self.energy, self.counts)
            #b = self.energy[1] - self.energy[0]
            #self.counts = self.counts / b
            
        self.channel = arange(self.counts.__len__(),dtype='int16')
        self.weight_fractions, self.reflayer_thicknes, self.sublayer_thicknes, self.time = self.get_metadata(xml_data, self.rl_atnum_list, skip = self.skip_element)
        self.fluorescence_lines = list(self.get_fluorescence_lines(xml_data, time_correction = time_correction))
        return self
    
    def time_correction(self, tc):
        self.counts = self.counts * tc
        for l in self.fluorescence_lines:
            for k, v in l.lines.items():
                l.lines[k] = v * tc
        return self


=======
>>>>>>> 1696fcbd
class SpectraXRD(Spectra):

    def __init__(self, downsample_max = 0):
        super().__init__()
        # Downsample levels: from 0 (original sampling) to downsample_max
        # The n. of channels is divided by 2 ^ downsample_level
        if downsample_max >= 0:
            self.downsample_max = downsample_max
        else:
            self.downsample_max = 0
        self.downsample_level = 0


    def calculate_downsampled_channel(self):
        self.channel_downsampled = []
        for i in range(self.downsample_max + 1):
            self.channel_downsampled.append(arange((2**i - 1) / 2, len(self.counts), 2**i))
        return self

    def calculate_downsampled_intensity(self, intensity):
        self.intensity_downsampled = [intensity]
        for i in range(self.downsample_max):
            self.intensity_downsampled.append(0.5 * (self.intensity_downsampled[i][::2] + self.intensity_downsampled[i][1::2]))
        return self

    def downsample(self, level):
        if level > self.downsample_max:
            self.downsample_level = self.downsample_max
        elif level < 0:
            self.downsample_level = 0
        else:
            self.downsample_level = level
        return self


    def from_array(self, counts):
        self.counts = counts
        self.calculate_downsampled_channel()
        return self

    def from_components(self, opt, counts, rescaling, intensity):
        self.calibrate_from_parameters(opt)
        self.from_array(counts)
        self.rescaling = rescaling
        self.calculate_downsampled_intensity(intensity)
        return self

    def from_Dataf(self, data, i):
        return self.from_components(
            opt = data.opt.copy(),
            counts = data.data.reshape(-1, data.shape[2])[i],
            rescaling = data.rescaling.flatten()[i],
            intensity = data.intensity.reshape(-1, data.shape[2])[i]
        )


    def remove_background(self, std_kernel = 3, window_snip = 32, offset_background = 0):
        super().remove_background(std_kernel, window_snip, offset_background)
        self.calculate_downsampled_intensity(self.counts_no_bg / self.rescaling)
        return self

    def smooth_channels(self, std_kernel = 0):
        super().smooth_channels(std_kernel)
        self.calculate_downsampled_intensity(self.counts_smoothed / nanmax(self.counts_smoothed))
        return self


    @property
    def channel(self):
        return self.channel_downsampled[self.downsample_level]

    @property
    def intensity(self):
        return self.intensity_downsampled[self.downsample_level]

    @property
    def theta(self):
        return self.fce_calibration(self.channel, *self.opt)

    def theta_range(self):
        x = array([self.channel[0], self.channel[-1]])
        return self.fce_calibration(x, *self.opt)

    @staticmethod
    def fce_calibration(x, a, s, beta):
        """
        XRD calibration function 
            x is a channel
        """
        return (arctan((x + a) / s)) * 180 / pi + beta


    def plot(self, *args, **kwargs):
        plot(self.theta, self.intensity, *args, **kwargs)


class FastSpectraXRD(SpectraXRD):
    def __init__(self):
        super().__init__(downsample_max = 3)

        
xm = Xmendeleev()

def pretty(d, tab = "", buffer = ""):
    _len = len(d)
    link = "│"
    for i,(k,v) in enumerate(d.items()):
        if i == (_len - 1):
            node = "└──"
            link = " "
        else:
            node = "├──"
        if isinstance(v, UserDict) or isinstance(v, dict):
            if hasattr(v, "density"):
                k  = f'{k} density = {v.density}'
            if hasattr(v, "thickness"):
                k = f"{k} thickness = {v.thickness*1.0e4} \u03bcm"
            buffer += f'{tab}{node} {k}\n'
            #print(f'{link}{node} {k}')
            buffer = pretty(v, link + " "*3 + tab , buffer)
        else:
            buffer += f'{tab}{node} {k}  {v}\n'
            #print(f'{link}{node} {k}  {v}')
    return buffer

class Layers(UserDict):
    
    class Layer(UserDict):
        
        def __init__(self,x = None):
            super().__init__()
            
            if x:
                for element in x.findall('element'):
                    an = int(element.find('atomic_number').text)
                    self[xm.get_element(an).symbol] = float(element.find('weight_fraction').text)

                self.density = float(x.find('density').text)
                self.thickness = float(x.find('thickness').text)
        
        @property
        def elements(self):
            return list(self.keys())
        
        @property
        def weight_fractions(self):
            return asarray(list(self.values()))
        
        def __repr__(self):
            return f"""
    
    Layer(elements = {self.elements}
          weight_fractions = {self.weight_fractions}
          density = {self.density}
          thickness = {self.thickness})"""
    
    def __init__(self,xml_data = None,keys = None):
        
        super().__init__()
        
        if xml_data:
            layers = xml_data.findall('./xmimsim-input/composition/layer')

            comments = xml_data.find('./xmimsim-input/general/comments')
            
            if comments != None:
                self.comments = yaml.load(comments.text, yaml.SafeLoader)
                if not isinstance(self.comments, dict):
                    delattr(self,'comments')
            if not keys:
                if hasattr(self, "comments") and isinstance(self.comments, dict):
                    keys = list(self.comments['layers'].keys())
                else:
                    keys = [f'layer{i}' for i in range(len(layers))]

            for k,layer in zip(keys, layers):
                self[k] = self.Layer(layer)
                if hasattr(self, "comments"):
                    self[k].pigments = self.comments['layers'][k]['pigments']
                    self[k].volume_fractions = self.comments['layers'][k]['volume_fractions']
                    self[k].mass_fractions = self.comments['layers'][k]['mass_fractions']
    #         super().__init__(self.Layer(x) for x in xml_data.findall('./xmimsim-input/composition/layer'))
            rl_index = int(xml_data.find('./xmimsim-input/composition/reference_layer').text)-1
            self.reflayer_name = keys[rl_index]
        
    @property    
    def reference_layer(self):
        if hasattr(self, "reflayer_name"):
            return self[self.reflayer_name]
    
    def __str__(self):
        ret =  "Layers\n" + pretty(self)
        if hasattr(self, "comments"):
            ret += 'Layers\n' + pretty(self.comments['layers'])
        return ret
    
    @property
    def thickness(self):
        return [self[layer].thickness for layer in self]
    
    @property
    def density(self):
        return [self[layer].density for layer in self]
    
    @property
    def elements(self):
        return [self[layer].elements for layer in self]
    
    @property
    def pigments(self):
        if hasattr(self, "comments"):
            return [self[layer].pigments for layer in self]
    
            
class Labels(UserDict):
        
    def __init__(self, xml_data):
        
        super().__init__()
        flc = xml_data.findall(".//fluorescence_line_counts")
        
        self['time'] = float(xml_data.find('./xmimsim-input/detector/live_time').text)
        
        for element in flc:
            symbol = element.attrib['symbol']
            #lines = ["KL","KM", "KN", "KO","L1","L2","L3","M1","M2","M3","M4","M5"]
            
            #self.update({symbol+'-'+line : 0.0 for line in lines})
            
            for fl in element.findall("fluorescence_line"):
                line_type = fl.attrib["type"]
                total_counts = float(fl.attrib["total_counts"])
                
                key = symbol + '-' + line_type[:2]
                key_sum = key[:-1]
                
                if key_sum not in self:
                    self[key_sum] = total_counts
                    self[key] = total_counts
                else:
                    self[key_sum] += total_counts
                    if key not in self:
                        self[key] = total_counts
                    else:
                        self[key] += total_counts

class SyntheticSpectraXRF(Spectra):
    
    def __init__(self, layers_names = None):
        super().__init__()
        self.layers_names = layers_names
    
    def from_file(self, filepath):
#         try:
#             xml_data = et.parse(filepath)
#         except et.ParseError:
#             print(f"Error while parsing file:\n{filepath}")
        
        xml_data = et.parse(filepath)
        
        interaction_number = xml_data.find('./spectrum_conv/channel').findall('counts').__len__()

        self.nchannels = int(xml_data.find("./xmimsim-input/detector/nchannels").text)
        
        #self.time = float(xml_data.find('./xmimsim-input/detector/live_time').text)

        self.counts = empty((self.nchannels))
        self.unconv_counts = empty_like(self.counts)
        self.energy = empty_like(self.counts)

        convoluted = xml_data.find("spectrum_conv")
        unconvoluted = xml_data.find("spectrum_unconv")

        for i, d in enumerate(zip(convoluted.findall(".//energy"),
                                  convoluted.findall(f".//counts[@interaction_number = '{interaction_number}']"),
                                  unconvoluted.findall(f".//counts[@interaction_number = '{interaction_number}']"))):

            self.energy[i] = float(d[0].text)
            self.counts[i] = float(d[1].text)
            self.unconv_counts[i] = float(d[2].text)
        
        self.layers = Layers(xml_data, self.layers_names)    
        self.labels = Labels(xml_data)
        
        if not self.layers_names:
            self.layers_names = list(self.layers.keys())
        
        return self
        
    
    @property
    def reference_layer(self):
        return self.layers.reference_layer
    
    @property
    def reflayer_name(self):
        return self.layers.reflayer_name
    
    def rescale(self, scale_factor):
        
        self.counts *= scale_factor
        self.unconv_counts *= scale_factor
        self.time *= scale_factor
        
        for k,v in self.labels.items():
            self.labels[k] = v*scale_factor
        
        return self
    
    def expand_elements(self, elements, layer = None):
        
        def _expand(_layer, elements):
            res = []
            for e in elements:
                if e in _layer:
                    res += [e]
                else:
                    res += ["na"]
            return res
        
#         elements = set()
#         for layer in self.layers:
#             elements.update(layer.elements)
        
        if layer:
            out = _expand(self.layers[layer], elements)
        else:
            out = [_expand(self.layers[layer], elements) for layer in self.layers]
        
        return out
<|MERGE_RESOLUTION|>--- conflicted
+++ resolved
@@ -105,129 +105,6 @@
         return self.fce_calibration(x, *self.opt)
 
 
-
-<<<<<<< HEAD
-class SyntheticSpectraXRF(Spectra):
-    def __init__(self, rl_atnum_list, skip_element = False):
-        super().__init__()
-        self.nbins = None
-        if not isinstance(rl_atnum_list, list):
-            raise TypeError('list instance expected for elements list')
-        for i,item in enumerate(rl_atnum_list):
-            if not isinstance(item, int):
-                raise TypeError(f'{item} at index {i} is not integer.\nIntegers are expected for Atomic Numbers')
-        self.rl_atnum_list = sorted(rl_atnum_list)
-        self.skip_element = skip_element
-    
-    def set_nbins(self, nbins):
-        self.nbins = nbins
-    
-    @staticmethod
-    def rebin(x,y):
-        xx = x[::2]
-        yp = y[:-1] + y[1:]
-        yy = yp[::2]
-        return xx, yy
-    
-    @staticmethod
-    def get_metadata(xml_data, rl_atnum_list, skip = False):
-        _time = float(xml_data.find('./xmimsim-input/detector/live_time').text)
-        reflayer_index = int(xml_data.find("./xmimsim-input/composition/reference_layer").text) - 1
-        layers = xml_data.findall("./xmimsim-input/composition/layer")
-        reflayer = layers[reflayer_index]
-        reflayer_thicknes = float(reflayer.find("thickness").text)
-        try:
-            sublayer = layers[reflayer_index + 1]
-        except IndexError:
-            sublayer_thicknes = 0.0
-        else:
-            sublayer_thicknes = float(sublayer.find("thickness").text)
-        
-        # elements = np.zeros((len(rl_atnum_list))
-        weight_fractions = zeros((len(rl_atnum_list)))
-        for element in reflayer.findall("element"):
-            atnum = int(element.find("atomic_number").text)
-            wf = float(element.find("weight_fraction").text)
-            try:
-                weight_fractions[rl_atnum_list.index(atnum)] = wf
-            except ValueError:
-                if skip == False:
-                    raise ValueError(f'element with atomic number {atnum} not found in elements list\nSet skip_element = True to ignore this error')
-        
-        return weight_fractions, reflayer_thicknes, sublayer_thicknes, _time
-    
-    @staticmethod
-    def get_fluorescence_lines(xml_data, time_correction = None):
-
-        class Container:
-            def __init__(self, symbol, atomic_number, lines ):
-                self.symbol = symbol
-                self.atomic_number = atomic_number
-                self.lines = lines
-
-        """Generator"""
-        flc = xml_data.findall(".//fluorescence_line_counts")
-        for element in flc:
-            lines = {"K" : 0, "L" : 0, "M" : 0, "others" : 0}
-            for fl in element.findall("fluorescence_line"):
-                line_type = fl.attrib["type"]
-                if line_type.startswith("K"):
-                    lines["K"] += float(fl.attrib["total_counts"]) * time_correction if time_correction else float(fl.attrib["total_counts"])
-                elif line_type.startswith("L"):
-                    lines["L"] += float(fl.attrib["total_counts"]) * time_correction if time_correction else float(fl.attrib["total_counts"])
-                elif line_type.startswith("M"):
-                    lines["M"] += float(fl.attrib["total_counts"]) * time_correction if time_correction else float(fl.attrib["total_counts"])
-                else:
-                    lines["others"] += float(fl.attrib["total_counts"]) * time_correction if time_correction else float(fl.attrib["total_counts"])
-                    
-            yield Container(
-                symbol = element.attrib["symbol"],
-                atomic_number = element.attrib["atomic_number"],
-                lines = lines
-            )
-
-
-    def from_file(self, xmso_filename, interaction_number = 2, shape = None, time_correction = None):
-        try:
-            xml_data = et.parse(xmso_filename)
-        except et.ParseError:
-            print(f"Error while parsing\n{xmso_filename}")
-            return None
-        convoluted = xml_data.find("spectrum_conv")
-        self.energy = asarray([e.text for e in convoluted.findall(".//energy")], dtype=float)
-        if time_correction:
-            self.counts = time_correction * asarray(
-                [c.text for c in convoluted.findall(f".//counts[@interaction_number = '{interaction_number}']")],
-                dtype=float,
-            )
-        else:
-            self.counts = asarray(
-                [c.text for c in convoluted.findall(f".//counts[@interaction_number = '{interaction_number}']")],
-                dtype=float,
-            )
-        if shape:
-            self.counts = self.counts.reshape(*shape)
-        
-        if self.nbins:
-            self.energy, self.counts = self.rebin(self.energy, self.counts)
-            #b = self.energy[1] - self.energy[0]
-            #self.counts = self.counts / b
-            
-        self.channel = arange(self.counts.__len__(),dtype='int16')
-        self.weight_fractions, self.reflayer_thicknes, self.sublayer_thicknes, self.time = self.get_metadata(xml_data, self.rl_atnum_list, skip = self.skip_element)
-        self.fluorescence_lines = list(self.get_fluorescence_lines(xml_data, time_correction = time_correction))
-        return self
-    
-    def time_correction(self, tc):
-        self.counts = self.counts * tc
-        for l in self.fluorescence_lines:
-            for k, v in l.lines.items():
-                l.lines[k] = v * tc
-        return self
-
-
-=======
->>>>>>> 1696fcbd
 class SpectraXRD(Spectra):
 
     def __init__(self, downsample_max = 0):
