--- conflicted
+++ resolved
@@ -1,12 +1,10 @@
 from numpy import loadtxt,arctan,pi,arange,array, asarray, linspace, zeros
 from matplotlib.pyplot import plot
 from .utils import snip,convolve
-<<<<<<< HEAD
-from .calibration import Calibration
-=======
 import xml.etree.ElementTree as et
 from scipy.interpolate import interp1d
->>>>>>> 0b278f01
+
+from .calibration import Calibration
 
 class Spectra():
     def __init__(self):
