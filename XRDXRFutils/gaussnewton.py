--- conflicted
+++ resolved
@@ -1,10 +1,6 @@
 from .spectra import SpectraXRD
 
-<<<<<<< HEAD
-from numpy import exp, log, pi, array, ones, zeros, full, full_like, minimum, maximum, std, fabs, sign, sqrt, square, average, clip, newaxis, concatenate, append, where
-=======
 from numpy import exp, log, pi, array, ones, zeros, full, full_like, trapz, minimum, maximum, std, fabs, sign, sqrt, square, average, clip, newaxis, concatenate, append, where
->>>>>>> 6c86eb39
 from numpy.linalg import pinv, inv
 
 from scipy.optimize import newton
