--- conflicted
+++ resolved
@@ -1,16 +1,7 @@
-<<<<<<< HEAD
-from .data import DataXRF, DataXRD, resample, Calibration
-from .database import DatabaseXRD, Phase, PhaseList
-from .spectra import SpectraXRD, SpectraXRF
-from .utils import snip, convolve
-from .gaussnewton import GaussNewton
-from .phasesearch import PhaseSearch, PhaseMap, PhaseMapSave
-=======
 from .data import DataXRF,SyntheticDataXRF,DataXRD,resample
 from .database import DatabaseXRD,Phase,PhaseList
 from .spectra import SpectraXRD,SpectraXRF,SyntheticSpectraXRF
 from .utils import snip,convolve
 from .gaussnewton import GaussNewton
 from .phasesearch import PhaseSearch,PhaseMap
-from .calibration import Calibration
->>>>>>> dda33564
+from .calibration import Calibration